import copy
import gzip
import os
import random
import re
import sys
import textwrap
import warnings
from collections import Counter, OrderedDict, defaultdict
from datetime import datetime
from pathlib import Path
from typing import Any, Dict, List, Optional, Tuple, Union

warnings.simplefilter(action="ignore", category=FutureWarning)

# from memory_profiler import profile

import h5py
import requests

# from memory_profiler import profile

# Make sure python version is >= 3.8
if sys.version_info < (3, 8):
    raise ImportError("Python < 3.8 is not supported!")

import numpy as np
import pandas as pd
import toytree as tt
from toytree.TreeParser import TreeParser

"""
NOTE:  Monkey patching a method in toytree because
There is a bug in the method that makes it incompatible
with Python 3.11. It tries to open a file with 'rU', which
is deprecated in Python 3.11.
"""
###############################################################
# Monkey patching begin
###############################################################
original_get_data_from_intree = TreeParser.get_data_from_intree


def patched_get_data_from_intree(self):
    """
    Load data from a file or string and return as a list of strings.
    The data contents could be one newick string; a multiline NEXUS format
    for one tree; multiple newick strings on multiple lines; or multiple
    newick strings in a multiline NEXUS format. In any case, we will read
    in the data as a list on lines.

    NOTE: This method is monkey patched from the toytree package (v2.0.5) because there is a bug that appears in
    Python 11 where it tries to open a file using 'rU'. 'rU' is is deprecated in Python 11, so I changed it to just
    ``with open(self.intree, 'r')``\. This has been fixed on the GitHub version of toytree,
    but it is not at present fixed in the pip or conda versions.
    """

    # load string: filename or data stream
    if isinstance(self.intree, (str, bytes)):
        # strip it
        self.intree = self.intree.strip()

        # is a URL: make a list by splitting a string
        if any([i in self.intree for i in ("http://", "https://")]):
            response = requests.get(self.intree)
            response.raise_for_status()
            self.data = response.text.strip().split("\n")

        # is a file: read by lines to a list
        elif os.path.exists(self.intree):
            with open(self.intree, "r") as indata:
                self.data = indata.readlines()

        # is a string: make into a list by splitting
        else:
            self.data = self.intree.split("\n")

    # load iterable: iterable of newick strings
    elif isinstance(self.intree, (list, set, tuple)):
        self.data = list(self.intree)


TreeParser.get_data_from_intree = patched_get_data_from_intree
##########################################################################
# Done monkey patching.
##########################################################################

import pysam
from Bio.Align import MultipleSeqAlignment
from Bio.Seq import Seq
from Bio.SeqRecord import SeqRecord
from pysam import VariantFile

from snpio.plotting.plotting import Plotting as Plotting
from snpio.read_input.popmap_file import ReadPopmap
from snpio.utils import sequence_tools
from snpio.utils.custom_exceptions import UnsupportedFileTypeError
from snpio.utils.misc import (
    class_performance_decorator,
    get_int_iupac_dict,
    get_onehot_dict,
)

# from cyvcf2 import VCF


# Global resource data dictionary
resource_data = {}


@class_performance_decorator(measure=False)
class GenotypeData:
    """A class for handling and analyzing genotype data.

    The GenotypeData class provides methods to read, manipulate, and analyze genotype data in various formats, including VCF, Structure, and other custom formats. It allows for data preprocessing, allele encoding, and various data transformations.

    Notes:
        GenotypeData handles the following characters as missing data:
            - 'N'
            - '-'
            - '?'
            - '.'

        Thus, it treats gaps as missing data.

        If using PHYLIP or STRUCTURE formats, all sites will also be forced to be biallelic. If you need >2 alleles, you must input a VCF file.

        Please keep these things in mind when using GenotypeData.


    Args:
        filename (str or None): Path to input file containing genotypes. Defaults to None.

        filetype (str or None): Type of input genotype file. Possible values include: 'phylip', 'structure', 'vcf', or '012'. Defaults to None.

        popmapfile (str or None): Path to population map file. If supplied and filetype is one of the STRUCTURE formats, then the structure file is assumed to have NO popID column. Defaults to None.

        force_popmap (bool): If True, then samples not present in the popmap file will be excluded from the alignment. If False, then an error is raised if samples are present in the popmap file that are not present in the alignment. Defaults to False.

        exclude_pops (List[str] or None): List of population IDs to exclude from the alignment. Defaults to None.

        include_pops (List[str] or None): List of population IDs to include in the alignment. Populations not present in the include_pops list will be excluded. Defaults to None.

        guidetree (str or None): Path to input treefile. Defaults to None.

        qmatrix_iqtree (str or None): Path to iqtree output file containing Q rate matrix. Defaults to None.

        qmatrix (str or None): Path to file containing only Q rate matrix, and not the full iqtree file. Defaults to None.

        siterates (str or None): Path to file containing per-site rates, with 1 rate per line corresponding to 1 site. Not required if genotype_data is defined with the siterates or siterates_iqtree option. Defaults to None.

        siterates_iqtree (str or None): Path to \*.rates file output from IQ-TREE, containing a per-site rate table. Cannot be used in conjunction with siterates argument. Not required if the siterates or siterates_iqtree options were used with the GenotypeData object. Defaults to None.

        plot_format (str): Format to save report plots. Valid options include: 'pdf', 'svg', 'png', and 'jpeg'. Defaults to 'png'.

        prefix (str): Prefix to use for output directory. Defaults to "gtdata".

    Attributes:
        inputs (dict): GenotypeData keyword arguments as a dictionary.

        num_snps (int): Number of SNPs in the dataset.

        num_inds (int): Number of individuals in the dataset.

        populations (List[Union[str, int]]): Population IDs.

        popmap (dict): Dictionary object with SampleIDs as keys and popIDs as values.

        popmap_inverse (dict or None): Inverse dictionary of popmap, where popIDs are keys and lists of sampleIDs are values.

        samples (List[str]): Sample IDs in input order.

        snpsdict (dict or None): Dictionary with SampleIDs as keys and lists of genotypes as values.

        snp_data (List[List[str]]): Genotype data as a 2D list.

        genotypes_012 (List[List[int]], np.ndarray, or pd.DataFrame): Encoded 012 genotypes.

        genotypes_onehot (np.ndarray): One-hot encoded genotypes.

        genotypes_int (np.ndarray): Integer-encoded genotypes.

        alignment (Bio.MultipleSeqAlignment): Genotype data as a Biopython MultipleSeqAlignment object.

        vcf_attributes (dict): Attributes read in from VCF file.

        loci_indices (List[int]): Column indices for retained loci in filtered alignment.

        sample_indices (List[int]): Row indices for retained samples in the alignment.

        ref (List[str]): List of reference alleles of length num_snps.

        alt (List[str]): List of alternate alleles of length num_snps.

        q (QMatrix or None): Q-matrix object for phylogenetic tree.

        site_rates (SiteRates or None): Site rate data for phylogenetic tree.

        tree (NewickTree or None): Newick tree object.

    Methods:
        read_structure: Read data from a Structure file.

        read_vcf: Read data from a VCF file.

        read_phylip: Read data from a Phylip file.

        read_phylip: Read data from a Phylip file.

        read_012: Read data from a custom 012-encoded file format.

        read_tree: Read data from a newick file.

        q_from_iqtree: Read Q-matrix from \*.iqtree file.

        q_from_file: Read Q-matrix from file with only Q-matrix in it.

        siterates_from_iqtree: Read site rates from \*.rate file.

        siterates_from_file: Read site rates from file with only site rates in single column.

        write_structure: Write data to a Structure file.

        write_vcf: Write data to a VCF file.

        write_phylip: Write data to a Phylip file.

        read_popmap: Read in a popmap file.

        subset_vcf_data: Subset the data based on locus and sample indices.

        encode_012: Encode genotypes as 0,1,2 integers for reference, heterozygous, alternate alleles.

        decode_012: Decode 0,1,2 integers back to original genotypes.

        convert_onehot: Convert genotypes to one-hot encoding.

        convert_int_iupac: Convert genotypes to integer encoding (0-9) with IUPAC characters.

        missingness_reports: Create missingness reports from GenotypeData object.

    Example usage:
        Instantiate GenotypeData object

        genotype_data = GenotypeData(file="data.vcf", filetype="vcf", popmapfile="popmap.txt")

        # Access basic properties

        print(genotype_data.num_snps) # Number of SNPs in the dataset

        print(genotype_data.num_inds) # Number of individuals in the dataset

        print(genotype_data.populations) # Population IDs

        print(genotype_data.popmap) # Dictionary of SampleIDs as keys and popIDs as values
        print(genotype_data.samples) # Sample IDs in input order

        # Access transformed genotype data
        genotypes_012 = genotype_data.genotypes_012 # Encoded 012 genotypes as a 2D list

        genotypes_012_array = genotype_data.genotypes_012(fmt="numpy")

        genotypes_012_df = genotype_data.genotypes_012(fmt="pandas")

        genotypes_onehot = genotype_data.genotypes_onehot # One-hot encoded genotypes as a numpy array

        genotypes_int = genotype_data.genotypes_int # Integer-encoded genotypes (0-9) as a numpy array

        alignment = genotype_data.alignment # Genotype data as a Biopython MultipleSeqAlignment object

        # Access VCF file attributes

        vcf_attributes = genotype_data.vcf_attributes # Dictionary of VCF file attributes

        # Set and access additional properties

        genotype_data.q = q_matrix # Set q-matrix for phylogenetic tree

        q_matrix = genotype_data.q # Get q-matrix object

        genotype_data.site_rates = site_rates # Set site rate data for phylogenetic tree

        site_rates = genotype_data.site_rates # Get site rate data

        genotype_data.tree = newick_tree # Set newick tree data

        newick_tree = genotype_data.tree # Get newick tree object
    """

    resource_data = {}

    def __init__(
        self,
        filename: Optional[str] = None,
        filetype: Optional[str] = "auto",
        popmapfile: Optional[str] = None,
        force_popmap: bool = False,
        exclude_pops: Optional[List[str]] = None,
        include_pops: Optional[List[str]] = None,
        guidetree: Optional[str] = None,
        qmatrix_iqtree: Optional[str] = None,
        qmatrix: Optional[str] = None,
        siterates: Optional[str] = None,
        siterates_iqtree: Optional[str] = None,
        plot_format: Optional[str] = "png",
        prefix="snpio",
        chunk_size: int = 1000,
        verbose: bool = True,
        **kwargs,
    ) -> None:
        """
        Initialize the GenotypeData object."""

        self.filename = filename
        self.filetype = filetype.lower()
        self.popmapfile = popmapfile
        self.force_popmap = force_popmap
        self.exclude_pops = exclude_pops
        self.include_pops = include_pops
        self.guidetree = guidetree
        self.qmatrix_iqtree = qmatrix_iqtree
        self.qmatrix = qmatrix
        self.siterates = siterates
        self.siterates_iqtree = siterates_iqtree
        self.plot_format = plot_format
        self.prefix = prefix
        self.chunk_size = chunk_size
        self.verbose = verbose
        self.measure = kwargs.get("measure", False)
        self.supported_filetypes = ["vcf", "phylip", "structure", "auto"]

        self._kwargs = {
            "filename": filename,
            "filetype": filetype,
            "popmapfile": popmapfile,
            "force_popmap": force_popmap,
            "exclude_pops": exclude_pops,
            "include_pops": include_pops,
            "guidetree": guidetree,
            "qmatrix_iqtree": qmatrix_iqtree,
            "qmatrix": qmatrix,
            "siterates": siterates,
            "siterates_iqtree": siterates_iqtree,
            "plot_format": plot_format,
            "prefix": prefix,
            "verbose": verbose,
        }

        if "vcf_attributes" in kwargs:
            self._vcf_attributes = kwargs["vcf_attributes"]
        else:
            self._vcf_attributes = None
        is_subset = True if "is_subset" in kwargs else False

        self._samples: List[str] = []
        self._populations: List[Union[str, int]] = []
        self._ref = []
        self._alt = []
        self._q = None
        self._site_rates = None
        self._tree = None
        self._popmap = None
        self._popmap_inverse = None
        self.vcf_header = None

        if self.qmatrix is not None and self.qmatrix_iqtree is not None:
            raise TypeError(
                "qmatrix and qmatrix_iqtree cannot both be provided."
            )

        if self.siterates is not None and self.siterates_iqtree is not None:
            raise TypeError(
                "siterates and siterates_iqtree cannot both be defined"
            )

        self._loci_indices = kwargs.get("loci_indices", None)
        self._sample_indices = kwargs.get("sample_indices", None)

        if self.filetype == "auto":
            filetype = self._detect_file_format(filename)

            if not filetype:
                raise AssertionError(
                    "File type could not be automatically detected. Please check the file for formatting errors or specify the file format as either 'phylip', 'structure', 'vcf', or '012' instead of 'auto'."
                )

        if self.filetype not in self.supported_filetypes:
            raise UnsupportedFileTypeError(
                self.filetype, supported_types=self.supported_filetypes
            )

        self._read_aln(filetype, popmapfile)

        if self.loci_indices is None:
            self._loci_indices = list(range(self.num_snps))
        if self.sample_indices is None:
            self.sample_indices = list(range(self.num_inds))

        if filetype != "vcf" and self.popmapfile is not None:
            self._my_popmap = self.read_popmap(popmapfile)

            self.subset_with_popmap(
                self._my_popmap,
                self.samples,
                force=self.force_popmap,
                include_pops=self.include_pops,
                exclude_pops=self.exclude_pops,
            )

        if self.popmapfile is not None:
            if self.verbose:
                print("Found the following populations:\nPopulation\tCount\n")
            self._my_popmap.get_pop_counts(plot_dir_prefix=self.prefix)

        self._kwargs["filetype"] = self.filetype
        self._kwargs["loci_indices"] = self.loci_indices
        self._kwargs["sample_indices"] = self.sample_indices

        vcf_attr_path = os.path.join(
            f"{self.prefix}_output",
            "gtdata",
            "alignments",
            "vcf",
            "vcf_attributes.h5",
        )
        if Path(vcf_attr_path).is_file():
            # Subset VCF attributes in case samples were not in popmap file.
            if self.filetype != "vcf" and not is_subset:
                if (
                    len(self.loci_indices) != self.num_snps
                    or len(self.sample_indices) != self.num_inds
                ):
                    self.vcf_attributes = self.subset_vcf_data(
                        self.loci_indices,
                        self.sample_indices,
                        self._vcf_attributes,
                        samples=self.samples,
                        chunk_size=self.chunk_size,
                    )

    def _detect_file_format(self, filename: str) -> str:
        """
        Check the filetype and call the appropriate function to read the file format.

        Args:
            filetype (Optional[str], default=None): Filetype. Supported values include: "phylip", "structure", "vcf", and "012".
            popmapfile (Optional[str], default=None): Path to population map file.

        Raises:
            OSError: If no filetype is specified.
            OSError: If an unsupported filetype is provided.
        """
        try:
            with open(filename, "r") as fin:
                lines = fin.readlines()
        except UnicodeDecodeError:
            with gzip.open(filename, "rt") as fin:
                lines = fin.readlines()

        lines = [line.strip() for line in lines]

        # Check for VCF format
        if (
            any(line.startswith("##fileformat=VCF") for line in lines)
            or any(line.startswith("#CHROM") for line in lines)
            or any(line.startswith("##FORMAT") for line in lines)
            or any(line.startswith("##INFO") for line in lines)
        ):
            return "vcf"

        # Check for PHYLIP format
        try:
            if len(list(map(int, lines[0].split()))) == 2:
                num_samples, num_loci = map(int, lines[0].split())

                if num_samples == len(lines[1:]):
                    line = lines[1]
                    seqs = line.split()[1]
                    if num_loci == len(list(seqs)):
                        return "phylip"
        except ValueError:
            pass

        # Check for STRUCTURE or encoded 012 format
        lines = lines[1:]

        def is_integer(n):
            try:
                int(n)
                return True
            except ValueError:
                return False

        gt = [
            line
            for line in lines
            if all(is_integer(col.strip()) for col in line.split()[3:])
        ]

        if gt:
            # Check for STRUCTURE format
            for line in lines:
                line = line.strip()
                if not line:
                    continue
                cols = line.split()

                if any(int(x) > 2 for x in cols[3:]):
                    return "structure"
        # Check for encoded 012 format
        elif (
            sum(x == "0" for line in lines for x in line.split())
            / sum(1 for line in lines[1:] for x in line.split())
            > 0.5
        ):
            return "012"
        return False

    def _read_aln(
        self, filetype: Optional[str] = None, popmapfile: Optional[str] = None
    ) -> None:
        """
        Check the filetype and call the appropriate function to read the file format.

        Args:
            filetype (Optional[str] = None): Filetype. Supported values include: "phylip", "structure", "vcf", and "012".
            popmapfile (Optional[str] = None): Path to population map file.

        Raises:
            OSError: If no filetype is specified.
            OSError: If an unsupported filetype is provided.
        """
        if filetype is None:
            raise OSError("No filetype specified.\n")
        else:
            if filetype.lower() == "phylip":
                self.filetype = filetype
                self.read_phylip()
            elif filetype.lower() == "structure":
                self.filetype = "structure"
                has_popids = True if popmapfile is None else False
                self.read_structure(popids=has_popids)
            elif filetype == "012":
                self.filetype = filetype
                self.read_012()
            elif filetype == "vcf":
                self.filetype = filetype
                self.read_vcf()
            elif filetype is None:
                raise TypeError(
                    "filetype argument must be provided, but got NoneType."
                )
            else:
                raise OSError(f"Unsupported filetype provided: {filetype}\n")

    def _check_filetype(self, filetype: str) -> None:
        """
        Validate that the filetype is correct.

        Args:
            filetype (str): Filetype to use.

        Raises:
            TypeError: If the provided filetype does not match the current filetype.
        """
        if self.filetype is None:
            self.filetype = filetype
        elif self.filetype == filetype:
            pass
        else:
            raise TypeError(
                "GenotypeData read_XX() call does not match filetype!\n"
            )

    def read_tree(self, treefile: str) -> tt.tree:
        """
        Read Newick-style phylogenetic tree into toytree object.

        The Newick-style tree file should follow the format type 0 (see toytree documentation).

        Args:
            treefile (str): Path to the Newick-style tree file.

        Returns:
            toytree.tree object: The input tree as a toytree object.

        Raises:
            FileNotFoundError: If the tree file is not found.
            AssertionError: If the tree file is not readable.
        """
        if not os.path.isfile(treefile):
            raise FileNotFoundError(f"File {treefile} not found!")

        assert os.access(treefile, os.R_OK), f"File {treefile} isn't readable"

        return tt.tree(treefile, tree_format=0)

    def q_from_file(self, fname: str, label: bool = True) -> pd.DataFrame:
        """
        Read Q matrix from a file.

        Args:
            fname (str): Path to the Q matrix input file.

            label (bool): True if the nucleotide label order is present, False otherwise.

        Returns:
            pandas.DataFrame: The Q-matrix as a pandas DataFrame object.

        Raises:
            FileNotFoundError: If the Q matrix file is not found.
        """
        q = self._blank_q_matrix()

        if not label:
            print(
                "Warning: Assuming the following nucleotide order: A, C, G, T"
            )

        if not os.path.isfile(fname):
            raise FileNotFoundError(f"File {fname} not found!")

        with open(fname, "r") as fin:
            header = True
            qlines = list()
            for line in fin:
                line = line.strip()
                if not line:
                    continue
                if header:
                    if label:
                        order = line.split()
                        header = False
                    else:
                        order = ["A", "C", "G", "T"]
                    continue
                else:
                    qlines.append(line.split())
        fin.close()

        for l in qlines:
            for index in range(0, 4):
                q[l[0]][order[index]] = float(l[index + 1])
        qdf = pd.DataFrame(q)
        return qdf.T

    def q_from_iqtree(self, iqfile: str) -> pd.DataFrame:
        """
        Read Q matrix from an IQ-TREE (\*.iqtree) file.

        The IQ-TREE file contains the standard output of an IQ-TREE run and includes the Q-matrix.

        Args:
            iqfile (str): Path to the IQ-TREE file (\*.iqtree).

        Returns:
            pandas.DataFrame: The Q-matrix as a pandas DataFrame.

        Raises:
            FileNotFoundError: If the IQ-TREE file could not be found.
            IOError: If the IQ-TREE file could not be read.
        """

        q = self._blank_q_matrix()
        qlines = list()
        try:
            with open(iqfile, "r") as fin:
                foundLine = False
                matlinecount = 0
                for line in fin:
                    line = line.strip()
                    if not line:
                        continue
                    if "Rate matrix Q" in line:
                        foundLine = True
                        continue
                    if foundLine:
                        matlinecount += 1
                        if matlinecount > 4:
                            break
                        stuff = line.split()
                        qlines.append(stuff)
                    else:
                        continue
        except (IOError, FileNotFoundError):
            raise FileNotFoundError(f"Could not open IQ-TREE file {iqfile}")

        # Check that the Q matrix was found and read
        if not qlines:
            raise IOError(f"Rate matrix Q not found in IQ-TREE file {iqfile}")

        # Populate q matrix with values from the IQ-TREE file
        order = [l[0] for l in qlines]
        for l in qlines:
            for index in range(0, 4):
                q[l[0]][order[index]] = float(l[index + 1])

        qdf = pd.DataFrame(q)
        return qdf.T

    def _blank_q_matrix(
        self, default: float = 0.0
    ) -> Dict[str, Dict[str, float]]:
        """
        Create a blank Q-matrix dictionary initialized with default values.

        Args:
            default (float, optional): Default value to initialize the Q-matrix cells. Defaults to 0.0.

        Returns:
            Dict[str, Dict[str, float]]: Blank Q-matrix dictionary.

        """
        q: Dict[str, Dict[str, float]] = dict()
        for nuc1 in ["A", "C", "G", "T"]:
            q[nuc1] = dict()
            for nuc2 in ["A", "C", "G", "T"]:
                q[nuc1][nuc2] = default
        return q

    def siterates_from_iqtree(self, iqfile: str) -> pd.DataFrame:
        """
        Read site-specific substitution rates from \*.rates file.

        The \*.rates file is an optional output file generated by IQ-TREE and contains a table of site-specific rates and rate categories.

        Args:
            iqfile (str): Path to \*.rates input file.

        Returns:
            List[float]: List of site-specific substitution rates.

        Raises:
            FileNotFoundError: If the rates file could not be found.
            IOError: If the rates file could not be read from.
        """
        s = []
        try:
            with open(iqfile, "r") as fin:
                for line in fin:
                    line = line.strip()
                    if (
                        not line
                        or line.startswith("#")
                        or line.lower().startswith("site")
                    ):
                        continue
                    else:
                        stuff = line.split()
                        s.append(float(stuff[1]))

        except (IOError, FileNotFoundError):
            raise IOError(f"Could not open iqtree file {iqfile}")
        return s

    def _validate_rates(self) -> None:
        """
        Validate the number of site rates matches the number of SNPs.

        Raises:
            ValueError: If the number of site rates does not match the number of SNPs.
        """
        if len(self._site_rates) != self.num_snps:
            raise ValueError(
                "The number of site rates was not equal to the number of snps in the alignment."
            )

    def siterates_from_file(self, fname: str) -> List[float]:
        """
        Read site-specific substitution rates from a file.

        Args:
            fname (str): Path to the input file.

        Returns:
            List[float]: List of site-specific substitution rates.
        """
        s = list()
        with open(fname, "r") as fin:
            for line in fin:
                line = line.strip()
                if not line:
                    continue
                else:
                    s.append(float(line.split()[0]))
        fin.close()
        return s

    def _validate_seq_lengths(self) -> None:
        """Validate that all sequences have the same length.

        Raises:
            ValueError: If not all sequences (rows) are the same length.
        """
        # Make sure all sequences are the same length.
        all_same = all(len(row) == self.num_snps for row in self._snp_data)

        if not all_same:
            bad_rows = [
                i
                for i, row in enumerate(self.num_snps)
                if len(row) != self.num_snps
            ]

            bad_sampleids = [self._samples[i] for i in bad_rows]
            raise ValueError(
                f"The following sequences in the alignment were of unequal lengths: {','.join(bad_sampleids)}"
            )

    def read_structure(self, popids: bool = True) -> None:
        """
        Read a structure file and automatically detect its format.

        Args:
            popids (bool, optional): True if population IDs are present as the 2nd column in the structure file, otherwise False. Defaults to True.

        Raises:
            ValueError: If sample names do not match for the two-row format.

            ValueError: If population IDs do not match for the two-row format.

            ValueError: If not all sequences (rows) are the same length.
        """
        if self.verbose:
            print(f"\nReading structure file {self.filename}...")

        # Detect the format of the structure file
        onerow = self.detect_format()

        snp_data = list()
        with open(self.filename, "r") as fin:
            if not onerow:
                firstline = None
                for line in fin:
                    line = line.strip()
                    if not line:
                        continue
                    if not firstline:
                        firstline = line.split()
                        continue
                    else:
                        secondline = line.split()
                        if firstline[0] != secondline[0]:
                            raise ValueError(
                                f"Two rows per individual was "
                                f"specified but sample names do not match: "
                                f"{firstline[0]} and {secondline[0]}\n"
                            )

                        ind = firstline[0]
                        pop = None
                        if popids:
                            if firstline[1] != secondline[1]:
                                raise ValueError(
                                    f"Two rows per individual was "
                                    f"specified but population IDs do not "
                                    f"match {firstline[1]} {secondline[1]}\n"
                                )
                            pop = firstline[1]
                            self._populations.append(pop)
                            firstline = firstline[2:]
                            secondline = secondline[2:]
                        else:
                            firstline = firstline[1:]
                            secondline = secondline[1:]
                        self._samples.append(ind)
                        genotypes = merge_alleles(firstline, secondline)
                        snp_data.append(genotypes)
                        firstline = None
            else:  # If onerow:
                for line in fin:
                    line = line.strip()
                    if not line:
                        continue
                    firstline = line.split()
                    ind = firstline[0]
                    pop = None
                    if popids:
                        pop = firstline[1]
                        self._populations.append(pop)
                        firstline = firstline[2:]
                    else:
                        firstline = firstline[1:]
                    self._samples.append(ind)
                    genotypes = merge_alleles(firstline, second=None)
                    snp_data.append(genotypes)
                    firstline = None

        snp_data = [
            list(map(self._genotype_to_iupac, row)) for row in snp_data
        ]
        self._snp_data = snp_data
        self._validate_seq_lengths()

        self._ref, self._alt, self._alt2 = self._get_ref_alt_alleles(
            self._snp_data
        )

        if self.verbose:
            print(f"STRUCTURE file successfully loaded!")
            print(
                f"\nFound {self.num_snps} SNPs and {self.num_inds} "
                f"individuals...\n"
            )

    def write_structure(
        self,
        output_file: str,
        genotype_data=None,
        snp_data: List[List[str]] = None,
        samples: List[str] = None,
        verbose: bool = False,
    ) -> None:
        """
        Write a structure file.

        Args:
            output_file (str): The output filename.

            genotype_data (GenotypeData, optional): GenotypeData instance. Uses snp_data from the provided GenotypeData object to write the file. genotype_data and snp_data cannot both be provided.

            snp_data (List[List[str]], optional): snp_data object obtained from a GenotypeData object. genotype_data and snp_data cannot both be provided.

            samples (List[str], optional): List of sample IDs.

            verbose (bool, optional): If True, status updates are printed.

        Raises:
            ValueError: If genotypes are not presented as a pair for each SNP.

            TypeError: If using snp_data, samples must also be provided.
        """
        if verbose:
            print(f"\nWriting structure file {output_file}...")

        if genotype_data is not None and snp_data is not None:
            raise TypeError(
                "genotype_data and snp_data cannot both be NoneType"
            )

        elif genotype_data is None and snp_data is None:
            snp_data = self.snp_data
            samples = self.samples
            snpsdict = self.snpsdict

        elif genotype_data is not None and snp_data is None:
            snp_data = genotype_data.snp_data
            samples = genotype_data.samples
            snpsdict = genotype_data.snpsdict

        elif genotype_data is None and snp_data is not None:
            if samples is None:
                raise TypeError(
                    "If using snp_data, samples must also be provided."
                )
            snpsdict = self._make_snpsdict(samples=samples, snp_data=snp_data)

        with open(output_file, "w") as fout:
            for sample in samples:
                genotypes = list(
                    map(self._iupac_to_genotype, snpsdict[sample])
                )

                genotypes = [
                    allele
                    for genotype in genotypes
                    for allele in genotype.split("/")
                ]

                # The genotypes must be presented as a pair for each SNP
                if len(genotypes) % 2 != 0:
                    raise ValueError(
                        f"Genotypes for sample {sample} are not presented as pairs."
                    )

                # Split the genotypes into two lines for each sample
                # Selects every other element of the list.
                firstline_genotypes = genotypes[::2]
                secondline_genotypes = genotypes[1::2]

                fout.write(
                    sample
                    + "\t"
                    + "\t".join(map(str, firstline_genotypes))
                    + "\n"
                )
                fout.write(
                    sample
                    + "\t"
                    + "\t".join(map(str, secondline_genotypes))
                    + "\n"
                )

        if verbose:
            print("Successfully wrote STRUCTURE file!")

    def detect_format(self) -> bool:
        """
        Detect the format of the structure file (onerow or tworow).

        Returns:
            bool: True if the file is in one-row format, False if it is in two-row format.
        """
        with open(self.filename, "r") as fin:
            first_line = fin.readline().split()
            second_line = fin.readline().split()

        # If the first two lines have the same sample name, then
        # it's a two-row format
        onerow = first_line[0] != second_line[0]
        return onerow

    def read_phylip(self) -> None:
        """
        Populates GenotypeData object by parsing a Phylip file.

        Raises:
            ValueError: If all sequences are not the same length as specified in the header line.

            ValueError: If the number of individuals differs from the header line.
        """
        if self.verbose:
            print(f"\nReading phylip file {self.filename}...")

        self._check_filetype("phylip")
        snp_data = list()
        with open(self.filename, "r") as fin:
            first = True
            for line in fin:
                line = line.strip()
                if not line:  # If blank line.
                    continue
                if first:
                    first = False
                    continue
                cols = line.split()
                inds = cols[0]
                seqs = cols[1]
                snps = [snp for snp in seqs]  # Split each site.
                snp_data.append(snps)

                self._samples.append(inds)

        self._snp_data = snp_data
        self._validate_seq_lengths()

        self._ref, self._alt, self._alt2 = self._get_ref_alt_alleles(
            self._snp_data
        )

        if self.verbose:
            print(f"PHYLIP file successfully loaded!")
            print(
                f"\nFound {self.num_snps} SNPs and {self.num_inds} "
                f"individuals...\n"
            )

    def read_vcf(self) -> None:
        """
        Read a VCF file into a GenotypeData object.

        Raises:
            ValueError: If the number of individuals differs from the header line.
        """
        if self.verbose:
            print(f"\nReading VCF file {self.filename}...")

        self._check_filetype("vcf")

        # Load the VCF file using pysam
        vcf = VariantFile(self.filename, mode="r")

        if self.popmapfile is not None:
            self._my_popmap = self.read_popmap(self.popmapfile)

        (
            self._vcf_attributes,
            self._snp_data,
            self._samples,
        ) = self.get_vcf_attributes(
            vcf,
            self.sample_indices,
            self.loci_indices,
            chunk_size=self.chunk_size,
        )

        vcf.close()

        self._validate_seq_lengths()

        if self.verbose:
            print(f"VCF file successfully loaded!")
            print(
                f"\nFound {self.num_snps} SNPs and {self.num_inds} individuals...\n"
            )

    # @profile
    def get_vcf_attributes(
        self, vcf, sample_indices=None, loci_indices=None, chunk_size=1000
    ):
        """Get VCF attributes from pysam.VariantRecord object.

        Args:
            vcf (pysam.VariantFile): pysam.VariantFile object.
            sample_indices (List[int]): Sample indices to include. If ``sample_indices`` is None, then all indices will be used. Defaults to None.
            loci_indices (List[int]): Loci indices to include. if ``loci_indices`` is None, then all indices will be used. Defaults to None.
            chunk_size (int): Variant (loci) Chunk size to load VCF file. Saves the output to an HDF5 file one chunk at a time so that only ``chunk_size`` loci are loaded into memory. Defaults to 1000.

        Returns:
            str: File path to vcf_attributes.h5 HDF5 file.
            List[List[str]]: snp_data 2D list object with IUPAC nucleotides.
            List[str]: List of sampleIDss found in alignment.
        """

        if loci_indices is None and self.loci_indices is not None:
            loci_indices = self.loci_indices

        if sample_indices is None:
            sample_indices = self.sample_indices

        samples = list((vcf.header.samples))

        sample_indices = self.subset_with_popmap(
            self._my_popmap,
            samples,
            force=self.force_popmap,
            include_pops=self.include_pops,
            exclude_pops=self.exclude_pops,
            return_indices=True,
        )

        samples = [x for x in samples if x in self.samples]

        if len(samples) != len(sample_indices):
            new_header = pysam.VariantHeader()

            for record in vcf.header.records:
                new_header.add_record(record)

            for sample in samples:
                new_header.add_sample(sample)

            vcf.subset_samples(samples)
        else:
            new_header = vcf.header

        self.vcf_header = new_header

        info_fields = list((vcf.header.info))

        format_fields = list((vcf.header.formats))
        format_fields = [x for x in format_fields if x != "GT"]

        outdir = os.path.join(
            f"{self.prefix}_output", "gtdata", "alignments", "vcf"
        )
        Path(outdir).mkdir(exist_ok=True, parents=True)
        h5_outfile = os.path.join(outdir, "vcf_attributes.h5")

        with h5py.File(h5_outfile, "w") as f:
            # Create datasets for basic attributes
            chrom_dset = f.create_dataset(
                "chrom", (0,), maxshape=(None,), dtype=h5py.string_dtype()
            )
            pos_dset = f.create_dataset(
                "pos", (0,), maxshape=(None,), dtype=int
            )
            vcf_id_dset = f.create_dataset(
                "vcf_id", (0,), maxshape=(None,), dtype=h5py.string_dtype()
            )
            ref_dset = f.create_dataset(
                "ref",
                (0,),
                maxshape=(None,),
                dtype=h5py.string_dtype(length=3),
            )
            alt_dset = f.create_dataset(
                "alt",
                (0,),
                maxshape=(None,),
                dtype=h5py.string_dtype(length=5),
            )
            qual_dset = f.create_dataset(
                "qual", (0,), maxshape=(None,), dtype=float
            )
            vcf_filter_dset = f.create_dataset(
                "filter",
                (0,),
                maxshape=(None,),
                dtype=h5py.string_dtype(),
            )

            format_dset = f.create_dataset(
                "format",
                (0,),
                maxshape=(None,),
                dtype=h5py.string_dtype(),
            )

            snp_data_dset = f.create_dataset(
                "snp_data",
                (0, len(samples)),
                maxshape=(None, len(samples)),
                dtype=h5py.string_dtype(),
            )

            # Create groups for info and calldata
            info_group = f.create_group("info")
            calldata_group = f.create_group("calldata")

            # Create datasets within info and calldata groups
            info_dsets = {
                k: info_group.create_dataset(
                    k,
                    (0,),  # 1-dimensional shape
                    maxshape=(
                        None,
                    ),  # Allow expansion along the first dimension
                    dtype=h5py.string_dtype(),
                )
                for k in info_fields
            }
            calldata_dsets = {
                k: calldata_group.create_dataset(
                    k,
                    (0, len(samples)),
                    maxshape=(None, len(samples)),
                    dtype=h5py.string_dtype(),
                )
                for k in format_fields
            }

            # Define the mapping outside the function
            IUPAC_MAPPING = {
                ("A", "A"): "A",
                ("A", "C"): "M",
                ("A", "G"): "R",
                ("A", "T"): "W",
                ("C", "C"): "C",
                ("C", "G"): "S",
                ("C", "T"): "Y",
                ("G", "G"): "G",
                ("G", "T"): "K",
                ("T", "T"): "T",
                ("N", "N"): "N",
                ("A", "N"): "A",
                ("C", "N"): "C",
                ("T", "N"): "T",
                ("G", "N"): "G",
            }

            for data_type in [
                "chrom",
                "pos",
                "ref",
                "alt",
                "qual",
                "vcf_id",
                "vcf_filter",
                "info",
                "format",
                "calldata",
                "snp_data",
            ]:
                if self.verbose:
                    print(f"\nLoading {data_type}...")

                for data in self.fetch_data(
                    vcf,
                    data_type,
                    loci_indices,
                    chunk_size,
                    info_fields,
                    IUPAC_MAPPING,
                ):
                    # Resize and write to datasets
                    if data_type == "chrom":
                        chrom_dset.resize((chrom_dset.shape[0] + len(data),))
                        chrom_dset[-len(data) :] = data
                    elif data_type == "pos":
                        pos_dset.resize((pos_dset.shape[0] + len(data),))
                        pos_dset[-len(data) :] = data
                    elif data_type == "vcf_id":
                        vcf_id_dset.resize((vcf_id_dset.shape[0] + len(data),))
                        vcf_id_dset[-len(data) :] = data
                    elif data_type == "ref":
                        ref_dset.resize((ref_dset.shape[0] + len(data),))
                        ref_dset[-len(data) :] = data
                    elif data_type == "alt":
                        # Resize and write to the alt_dset dataset
                        alt_dset.resize((alt_dset.shape[0] + len(data),))
                        alt_dset[-len(data) :] = data
                    elif data_type == "qual":
                        qual_dset.resize((qual_dset.shape[0] + len(data),))
                        qual_dset[-len(data) :] = data
                    elif data_type == "vcf_filter":
                        vcf_filter_dset.resize(
                            (vcf_filter_dset.shape[0] + len(data),)
                        )

                        try:
                            vcf_filter_dset[-len(data) :] = np.squeeze(data)
                        except TypeError:
                            vcf_filter_dset[-len(data) :] = np.full(
                                (len(data),), ".", dtype=str
                            )

                    elif data_type == "format":
                        format_dset.resize((format_dset.shape[0] + len(data),))
                        format_dset[-len(data) :] = data

                    elif data_type == "info":
                        for k, v in data.items():
                            v_str = np.array(v, dtype=str)
                            info_dsets[k].resize(
                                (info_dsets[k].shape[0] + len(v_str),)
                            )
                            info_dsets[k][-len(v_str) :] = v_str

                    elif data_type == "calldata":
                        for k, v in data.items():
                            v_str = np.array(v, dtype=str)
                            calldata_dsets[k].resize(
                                (
                                    calldata_dsets[k].shape[0] + len(v_str),
                                    len(samples),
                                )
                            )
                            calldata_dsets[k][-len(v_str) :, :] = v_str[
                                :, sample_indices
                            ]

                    elif data_type == "snp_data":
                        snp_data = np.array(data, dtype=str)
                        snp_data_dset.resize(
                            (snp_data_dset.shape[0] + len(data), len(samples))
                        )
                        snp_data_dset[-len(data) :, :] = np.array(data)[
                            :, sample_indices
                        ]
                vcf.reset()

        snp_data = None
        with h5py.File(h5_outfile, "r") as f:
            # Load the entire dataset into a NumPy array
            snp_data = f["snp_data"][:]

        snp_data = np.array(snp_data, dtype=str)

        dir_path = os.path.join(
            f"{self.prefix}_output", "gtdata", "alignments", "vcf"
        )
        Path(dir_path).mkdir(exist_ok=True, parents=True)
        file_path = os.path.join(dir_path, "vcf_attributes.h5")

        return file_path, snp_data.T.tolist(), samples

    def fetch_data(
        self,
        vcf,
        data_type,
        loci_indices,
        chunk_size,
        info_fields,
        IUPAC_MAPPING,
    ):
        def transform_gt(gt, ref, alt):
            gt_array = np.array(gt)

            try:
                alt_array = [ref] + list(
                    alt
                )  # Adding the reference at the beginning
            except TypeError:
                alt_array = [ref] + list(".")

            # Function to apply transformation for each pair
            def transform_pair(pair):
                allele1, allele2 = pair
                if allele1 is None or allele2 is None:
                    return "N"
                a1, a2 = alt_array[allele1], alt_array[allele2]
                a1, a2 = sorted(
                    [a1, a2]
                )  # Sort the alleles to ensure the correct mapping
                return IUPAC_MAPPING[(a1, a2)]

            return list(map(transform_pair, gt_array))

        # Initialize the data containers for each data type
        data_containers = {
            "chrom": [],
            "pos": [],
            "vcf_id": [],
            "ref": [],
            "alt": [],
            "qual": [],
            "vcf_filter": [],
            "format": [],
            "snp_data": [],
            "info": defaultdict(list),
            "calldata": defaultdict(list),
        }

        for i, variant in enumerate(vcf.fetch()):
            # Process only the required variants if loci_indices is provided
            if loci_indices is not None and i not in loci_indices:
                continue

            # Process the specific data type
            if data_type == "chrom":
                data_containers["chrom"].append(variant.chrom)
            elif data_type == "pos":
                data_containers["pos"].append(variant.pos)
            elif data_type == "vcf_id":
                data_containers["vcf_id"].append(
                    "." if variant.id is None else variant.id
                )
            elif data_type == "ref":
                data_containers["ref"].append(variant.ref)
            elif data_type == "alt":
                if variant.alts is None:
                    data_containers["alt"].append(".")
                else:
                    data_containers["alt"].append(",".join(list(variant.alts)))
            elif data_type == "qual":
                data_containers["qual"].append(variant.qual)
            elif data_type == "vcf_filter":
                data_containers["vcf_filter"].append(variant.filter)
            elif data_type == "format":
                data_containers["format"].append(
                    ":".join(list(variant.format.keys()))
                )
            elif data_type == "snp_data":
                gt = [
                    variant.samples[sample].get("GT", "./.")
                    for sample in variant.samples
                ]

                snp_data = transform_gt(gt, variant.ref, variant.alts)
                data_containers["snp_data"].append(snp_data)

            elif data_type == "info":
                for k in info_fields:
                    value = variant.info.get(k, ".")
                    processed_value = (
                        ",".join(list(value))
                        if isinstance(value, tuple)
                        else value
                    )
                    data_containers["info"][k].append(processed_value)

            elif data_type == "calldata":
                for field in variant.format.keys():
                    if field != "GT":
                        key = field
                        value = [
                            ",".join(
                                list(variant.samples[sample].get(field, (".")))
                            )
                            if isinstance(
                                variant.samples[sample].get(field), tuple
                            )
                            else variant.samples[sample].get(field, ".")
                            for sample in variant.samples
                        ]
                        data_containers["calldata"][key].append(value)

            # If reached chunk size, yield and reset current chunk
            if (i + 1) % chunk_size == 0:
                yield data_containers[data_type]

                if data_type in ["calldata", "info"]:
                    data_containers[data_type] = defaultdict(list)
                else:
                    data_containers[data_type] = []

        # Yield remaining data if any
        if data_containers[data_type]:
            yield data_containers[data_type]
            if data_type in ["calldata", "info"]:
                data_containers[data_type] = defaultdict(list)
            else:
                data_containers[data_type] = []

    def _get_ref_alt_alleles(
        self,
        data: np.ndarray,
    ) -> Tuple[np.ndarray, np.ndarray, np.ndarray]:
        """
        Find the most common and second most common alleles in each column of a 2D numpy array.

        Args:
            data (np.ndarray): A 2D numpy array where each column represents different data.

        Returns:
            Tuple[np.ndarray, np.ndarray, np.ndarray]: A tuple of three numpy arrays. The first array contains the most common alleles in each column. The second array contains the second most common alleles in each column, or None if a column doesn't have a second most common allele. The third array contains the less common alleles in each column, or None if a column doesn't have less common alleles.
        """

        iupac_codes = {
            "A": ("A", "A"),
            "C": ("C", "C"),
            "G": ("G", "G"),
            "T": ("T", "T"),
            "R": ("A", "G"),
            "Y": ("C", "T"),
            "S": ("G", "C"),
            "W": ("A", "T"),
            "K": ("G", "T"),
            "M": ("A", "C"),
        }

        if not isinstance(data, np.ndarray):
            data = np.array(data)

        most_common_alleles = []
        second_most_common_alleles = []
        less_common_alleles_list = []

        for column in data.T:
            alleles = []
            for genotype in column:
                if genotype not in ["N", "-", "?"]:
                    alleles.extend(
                        iupac_codes.get(genotype, (genotype, genotype))
                    )
                elif genotype in ["A", "C", "G", "T"]:
                    alleles.extend([genotype, genotype])

            allele_counts = Counter(alleles)
            most_common = allele_counts.most_common(1)
            most_common_allele = most_common[0][0] if most_common else None

            if most_common_allele in ["N", "-", "?"]:
                sorted_counts = sorted(
                    allele_counts.items(), key=lambda x: x[1], reverse=True
                )
                for allele, count in sorted_counts:
                    if allele not in ["N", "-", "?"]:
                        most_common_allele = allele
                        break

            most_common_alleles.append(most_common_allele)

            # Exclude the most common allele for the subsequent calculations
            if most_common_allele:
                del allele_counts[most_common_allele]

            sorted_counts = sorted(
                allele_counts.items(), key=lambda x: x[1], reverse=True
            )

            second_most_common_allele = (
                sorted_counts[0][0] if sorted_counts else None
            )
            second_most_common_alleles.append(second_most_common_allele)

            less_common_alleles = [
                allele for allele, count in sorted_counts[1:]
            ]
            less_common_alleles_list.append(
                less_common_alleles if less_common_alleles else None
            )

        return (
            most_common_alleles,
            second_most_common_alleles,
            less_common_alleles_list,
        )

    def _snpdata2gtarray(self, snpdata):
        iupac_codes = {
            "M": ("A", "C"),
            "R": ("A", "G"),
            "W": ("A", "T"),
            "S": ("C", "G"),
            "Y": ("C", "T"),
            "K": ("G", "T"),
            "A": ("A", "A"),
            "T": ("T", "T"),
            "G": ("G", "G"),
            "C": ("C", "C"),
            "N": ("N", "N"),
            "-": ("N", "N"),
            "?": ("N", "N"),
        }

        # Convert the 2D list to a numpy array and transpose it
        snpdata_array = np.array(snpdata).T

        # Use vectorization to map the IUPAC codes to pairs of nucleotides
        snpdata_tuples = np.vectorize(iupac_codes.get)(snpdata_array)

        # Convert the tuple of arrays into a 3D array
        snpdata_tuples = np.stack(snpdata_tuples, axis=-1)

        return snpdata_tuples

    def write_phylip(
        self,
        output_file: str,
        genotype_data=None,
        snp_data: List[List[str]] = None,
        samples: List[str] = None,
        verbose: bool = False,
    ):
        """
        Write the alignment as a PHYLIP file.

        Args:
            output_file (str): Name of the output phylip file.

            genotype_data (GenotypeData, optional): GenotypeData instance. Uses snp_data from the provided GenotypeData object to write the file. genotype_data and snp_data cannot both be provided.

            snp_data (List[List[str]], optional): snp_data object obtained from a GenotypeData object. genotype_data and snp_data cannot both be provided. If snp_data is not None, then samples must also be provided.

            samples (List[str], optional): List of sample IDs. Must be provided if snp_data is not None.

            verbose (bool, optional): If True, status updates are printed.

        Raises:
            TypeError: If genotype_data and snp_data are both provided.
            TypeError: If samples is not provided when snp_data is provided.
            ValueError: If samples and snp_data are not the same length.
        """
        if verbose:
            print(f"\nWriting to PHYLIP file {output_file}...")

        if genotype_data is not None and snp_data is not None:
            raise TypeError(
                "genotype_data and snp_data cannot both be NoneType"
            )
        elif genotype_data is None and snp_data is None:
            snp_data = self.snp_data
            samples = self.samples
        elif genotype_data is not None and snp_data is None:
            snp_data = genotype_data.snp_data
            samples = genotype_data.samples
        elif genotype_data is None and snp_data is not None:
            if samples is None:
                raise TypeError("samples must be provided if snp_data is None")

        if len(samples) != len(snp_data):
            raise ValueError(
                f"samples and snp_data are not the same length: {len(samples)}, {len(snp_data)}"
            )

        with open(output_file, "w") as f:
            aln = pd.DataFrame(snp_data)
            n_samples, n_loci = aln.shape
            f.write(f"{n_samples} {n_loci}\n")
            for sample, sample_data in zip(samples, snp_data):
                genotype_data = "".join(str(x) for x in sample_data)
                f.write(f"{sample}\t{genotype_data}\n")

        if verbose:
            print(f"Successfully wrote PHYLIP file!")

    def calculate_ns(self, snp_data):
        ns = [
            sum(1 for nucleotide in site if nucleotide != "N")
            for site in zip(*snp_data)
        ]
        return ns

    def calculate_af(self, snp_data, alternate_alleles):
        # IUPAC ambiguity characters mapping to pairs of nucleotides
        iupac_mapping = {
            "R": ("A", "G"),
            "Y": ("C", "T"),
            "S": ("G", "C"),
            "W": ("A", "T"),
            "K": ("G", "T"),
            "M": ("A", "C"),
        }

        af = []
        # Looping through sites and corresponding alternate alleles simultaneously
        for site, alt_allele in zip(zip(*snp_data), alternate_alleles):
            count = Counter()
            for nucleotide in site:
                if nucleotide in iupac_mapping:
                    count[iupac_mapping[nucleotide][0]] += 0.5
                    count[iupac_mapping[nucleotide][1]] += 0.5
                else:
                    count[nucleotide] += 1

            # Removing missing data ("N") from the count
            count.pop("N", None)

            try:
                # Calculating the frequency of the specified alternate allele
                frequency = count[alt_allele] / sum(count.values())
            except ZeroDivisionError:
                frequency = 0.0
            af.append(frequency)
        return af

    def calculate_allele_counts(self, snp_data):
        # IUPAC ambiguity characters mapping to pairs of nucleotides
        iupac_mapping = {
            "R": ("A", "G"),
            "Y": ("C", "T"),
            "S": ("G", "C"),
            "W": ("A", "T"),
            "K": ("G", "T"),
            "M": ("A", "C"),
        }

        result = []
        # Looping through sites
        for site in zip(*snp_data):
            count = Counter()
            for nucleotide in site:
                if nucleotide in iupac_mapping:
                    # Incrementing count by 1 for both involved alleles in the case of heterozygous characters
                    count[iupac_mapping[nucleotide][0]] += 1
                    count[iupac_mapping[nucleotide][1]] += 1
                elif nucleotide != "N":  # Ignoring missing values
                    count[
                        nucleotide
                    ] += 2  # Increasing count by 2 for non-heterozygous nucleotides

            # Formatting the counts as required
            formatted_count = ",".join(
                str(count[x]) for x in ["C", "A", "T", "G"]
            )
            result.append(formatted_count)

        return result

    def write_vcf(
        self,
        output_filename: str,
        hdf5_file_path: str = None,
        chunk_size=1000,
    ) -> None:
        """
        Writes the GenotypeData object data to a VCF file.

        Args:
            output_filename (str): The name of the VCF file to write to.
            hdf5_file_path (str, optional): The path to the HDF5 file containing VCF attributes. If None, then uses the vcf_attributes property to find the file. Defaults to None.
            chunk_size (int, optional): Chunk size to process the data lines. This reduces memory consumption. You can set it higher if computation is too slow. Defaults to 1000.
        """

        if self.verbose:
            print("\nWriting vcf file...")

        if self.vcf_attributes is None:
            ns = self.calculate_ns(self.snp_data)
            af = self.calculate_af(self.snp_data, self.alt)

            vcf_attributes = {
                "chrom": [f"locus_{i}" for i in range(self.num_snps)],
                "pos": ["1" for x in range(self.num_snps)],
                "id": ["." for x in range(self.num_snps)],
                "ref": [x if x is not None else "N" for x in self.ref],
                "alt": ["." if x is None else x for x in self.alt],
                "qual": ["." for x in range(self.num_snps)],
                "filter": ["." for x in range(self.num_snps)],
                "info": {
                    "NS": [f"NS={v}" for v in ns],
                    "MAF": [f"AF={round(x, 3)}" for x in af],
                },
                "format": ["GT" for x in range(self.num_snps)],
            }

            vcf_attributes["alt"] = [
                [x] + y if y else [x]
                for x, y in zip(vcf_attributes["alt"], self._alt2)
            ]
            vcf_attributes["alt"] = [
                ",".join(x) for x in vcf_attributes["alt"]
            ]

            # IUPAC ambiguity codes mapping
            iupac_mapping = {
                "R": "0/1",
                "Y": "0/1",
                "S": "0/1",
                "W": "0/1",
                "K": "0/1",
                "M": "0/1",
                "B": "0/1",
                "D": "0/1",
                "H": "0/1",
                "V": "0/1",
            }

            def replace_alleles(row, ref, alt):
                for i in range(9, len(row)):
                    # Replace the reference allele with "0/0"
                    row[i] = row[i].replace(ref, "0/0")
                    # Replace any alternate allele with "1/1"
                    for a in alt:
                        row[i] = row[i].replace(a, "1/1")
                    # Replace IUPAC ambiguity codes with "0/1"
                    for iupac, replacement in iupac_mapping.items():
                        row[i] = row[i].replace(iupac, replacement)
                    row[i] = row[i].replace("N", "./.")
                    row[i] = row[i].replace("-", "./.")
                    row[i] = row[i].replace("?", "./.")
                return "\t".join(row) + "\n"

            with open(output_filename, "w") as fout:
                sample_header = "\t".join(self.samples)

                vcf_header = textwrap.dedent(
                    f"""\
                    ##fileformat=VCFv4.0
                    ##fileDate={datetime.now().date()}
                    ##source=SNPio
                    ##phasing=unphased
                    ##INFO=<ID=NS,Number=1,Type=Integer,Description="Number of Samples With Data">
                    ##INFO=<ID=VAF,Number=A,Type=Float,Description="Variant Allele Frequency">
                    ##FORMAT=<ID=GT,Number=1,Type=String,Description="Genotype">
                    #CHROM\tPOS\tID\tREF\tALT\tQUAL\tFILTER\tINFO\tFORMAT\t{sample_header}\n"""
                )
                gt = np.array(self.snp_data, dtype=str).T.tolist()
                gt_joined = ["\t".join(list(map(str, x))) for x in gt]

                info = {k: f"{k}={str(v)}" for k, v in vcf_attributes.items()}
                info_joined = [
                    ";".join(list(map(str, values)))
                    for values in zip(*vcf_attributes["info"].values())
                ]
                vcf_attributes["info"] = info_joined

                vcf_attributes["calldata"] = gt_joined

                lines_data = []
                for i in range(self.num_snps):
                    line = [
                        vcf_attributes["chrom"][i],
                        vcf_attributes["pos"][i],
                        vcf_attributes["id"][i],
                        vcf_attributes["ref"][i],
                        vcf_attributes["alt"][i],
                        vcf_attributes["qual"][i],
                        vcf_attributes["filter"][i],
                        vcf_attributes["info"][i],
                        vcf_attributes["format"][i],
                        vcf_attributes["calldata"][i],
                    ]
                    lines_data.append(list(map(str, line)))

                new_lines = [
                    replace_alleles(row, ref, alt)
                    for row, ref, alt in zip(
                        lines_data,
                        vcf_attributes["ref"],
                        vcf_attributes["alt"],
                    )
                ]

                # new_lines = align_columns(new_lines, alignment="left")

                fout.write(vcf_header)
                for line in new_lines:
                    fout.write(line)

            if self.verbose:
                print("\nSuccessfully wrote VCF file!\n")

            return None

        if hdf5_file_path is None:
            hdf5_file_path = self.vcf_attributes

        def replace_alleles(row, ref, alt):
            for i in range(9, len(row)):
                # Replace the reference allele with "0"
                row[i] = row[i].replace(ref, "0")
                # Replace any alternate allele with "1"
                for a in alt:
                    row[i] = row[i].replace(a, "1")
            return ["\t".join(str(x)) + "\n" for x in row]

        # 1. Opening the HDF5 File and VCF File
        with h5py.File(hdf5_file_path, "r") as hdf5_file:
            vcf_header = self.vcf_header
            with open(output_filename, "w") as f:
                for header_record in vcf_header.records:
                    f.write(str(header_record))
                sample_header = "\t".join(self.samples)
                f.write(
                    textwrap.dedent(
                        f"#CHROM\tPOS\tID\tREF\tALT\tQUAL\tFILTER\tINFO\tFORMAT\t{sample_header}\n"
                    )
                )

                # 2. Reading Attributes in Chunks
                for start in range(0, len(hdf5_file["chrom"]), chunk_size):
                    end = min(start + chunk_size, len(hdf5_file["chrom"]))

                    # Read the chunk from the HDF5 file
                    chrom = hdf5_file["chrom"][start:end]
                    pos = hdf5_file["pos"][start:end]
                    vcf_id = hdf5_file["vcf_id"][start:end]
                    ref = hdf5_file["ref"][start:end]
                    alt = hdf5_file["alt"][start:end]
                    qual = hdf5_file["qual"][start:end]
                    fltr = hdf5_file["filter"][start:end]
                    info_keys = list(hdf5_file["info"].keys())
                    info = defaultdict(list)
                    for k in info_keys:
                        info[k] = hdf5_file[f"info/{k}"][start:end]

                    fmt = hdf5_file["format"][start:end]

                    calldata_keys = list(hdf5_file["calldata"].keys())

                    calldata = defaultdict(list)
                    for k in calldata_keys:
                        calldata[k] = hdf5_file[f"calldata/{k}"][start:end, :]

                    fmt_keys = list(set(fmt))

                    if len(fmt_keys) > 1:
                        raise ValueError(
                            "There was a discrepancy in the FORMAT keys."
                        )

                    fmt_keys = str(fmt_keys[0])
                    fmt_keys = fmt_keys.strip().split(":")

                    # Function to process keys (you can modify this based on the specific format)
                    def process_key(key):
                        return key.strip("b'")

                    # Process fmt_keys
                    fmt_keys = [process_key(k) for k in fmt_keys]

                    # Extracting fmt_keys and removing "GT" if present
                    fmt_keys = [str(k) for k in fmt_keys if k != "GT"]

                    # Extract the values corresponding to the order in fmt_keys
                    calldata_list = [calldata[k] for k in fmt_keys]

                    # Transpose the list of lists
                    calldata_transposed = list(map(list, zip(*calldata_list)))

                    # Join the corresponding elements of the lists
                    calldata_str = [
                        [
                            ":".join(
                                [
                                    e.decode()
                                    if isinstance(e, bytes)
                                    else str(e)
                                    for e in row
                                ]
                            )
                            for row in zip(*rows)
                        ]
                        for rows in calldata_transposed
                    ]

                    # Convert to a NumPy array
                    calldata_str_array = np.array(calldata_str, dtype=str)

                    # 3. Processing the Chunk
                    # Convert the data into the required format
                    chrom = chrom.astype(str)
                    vcf_id = vcf_id.astype(str)
                    ref = ref.astype(str)
                    alt_str = alt.astype(str)
                    pos_str = pos.astype(str)
                    qual_str = qual.astype(str)
                    fltr_str = fltr.astype(str)
                    fmt_str = fmt.astype(str)

                    snp_data = np.array(self.snp_data, dtype=str)[:, start:end]

                    # Create the genotype string
                    gt = self._snpdata2gtarray(snp_data)
                    gt_0 = gt[:, :, 0].astype(str)
                    gt_1 = gt[:, :, 1].astype(str)
                    gt_joined = np.char.add(np.char.add(gt_0, "/"), gt_1)
                    gt_joined[gt_joined == "N/N"] = "./."
                    gt_joined = np.char.add(gt_joined, ":")
                    gt_joined = gt_joined.astype(str)
                    gt_joined = np.char.add(gt_joined, calldata_str_array)

                    info_arrays = {
                        key: np.char.add(f"{key}=", value.astype(str))
                        for key, value in info.items()
                    }

                    info_arrays = np.array(
                        list(info_arrays.values()), dtype=str
                    )

                    # Join the elements along the last axis
                    info_result = np.apply_along_axis(
                        lambda x: ";".join(x), 0, info_arrays
                    )

                    # Concatenate the data into lines
                    lines_data = np.stack(
                        (
                            chrom,
                            pos_str,
                            vcf_id,
                            ref,
                            alt_str,
                            qual_str,
                            fltr_str,
                            info_result,
                            fmt_str,
                        ),
                        axis=-1,
                    )
                    lines = np.hstack((lines_data, gt_joined))

                    # Replace alleles with numerical values
                    ref_alleles = lines[:, 3]
                    alt_alleles = [
                        alt_str.strip().split(",") for alt_str in lines[:, 4]
                    ]
                    new_lines = [
                        replace_alleles(row, ref, alt)
                        for row, ref, alt in zip(
                            lines, ref_alleles, alt_alleles
                        )
                    ]
                    new_lines = ["\t".join(x) + "\n" for x in lines]

                    # 4. Writing the Chunk to the VCF File
                    # Write the processed lines for this chunk to the VCF file
                    f.writelines(new_lines)

        if self.verbose:
            print("\nSuccessfully wrote VCF file!\n")

    def read_012(self) -> None:
        """
        Read 012-encoded comma-delimited file.

        Raises:
            ValueError: Sequences differ in length.
        """
        if self.verbose:
            print(f"\nReading 012-encoded file {self.filename}...")

        self._check_filetype("012")
        snp_data = list()
        num_snps = list()

        with open(self.filename, "r") as fin:
            num_inds = 0
            for line in fin:
                line = line.strip()
                if not line:
                    continue
                cols = line.split(",")
                inds = cols[0]
                snps = cols[1:]
                num_snps.append(len(snps))
                num_inds += 1
                snp_data.append(snps)
                self._samples.append(inds)

        if len(list(set(num_snps))) > 1:
            raise ValueError(
                "All sequences must be the same length; "
                "at least one sequence differs in length from the others\n"
            )

        df = pd.DataFrame(snp_data)
        df.replace("NA", "-9", inplace=True)
        df = df.astype("int")

        # Decodes 012 and converts to self._snp_data List[List[str]]
        self.genotypes_012 = df

        self._ref = None
        self._alt = None

        if self.verbose:
            print(f"012 file successfully loaded!")
            print(
                f"\nFound {self.num_snps} SNPs and {self.num_inds} "
                f"individuals...\n"
            )

    def convert_012(
        self,
        snps: List[List[str]],
        vcf: bool = False,
        impute_mode: bool = False,
    ) -> List[List[int]]:
        """
        Encode IUPAC nucleotides as 0 (reference), 1 (heterozygous), and 2 (alternate) alleles.

        Args:
            snps (List[List[str]]): 2D list of genotypes of shape (n_samples, n_sites).

            vcf (bool, optional): Whether or not VCF file input is provided. Not yet supported. Defaults to False.

            impute_mode (bool, optional): Whether or not ``convert_012()`` is called in impute mode. If True, then returns the 012-encoded genotypes and does not set the ``self.snp_data`` property. If False, it does the opposite. Defaults to False.

        Returns:
            List[List[int]], optional: 012-encoded genotypes as a 2D list of shape (n_samples, n_sites). Only returns value if ``impute_mode`` is True.

            List[int], optional: List of integers indicating bi-allelic site indexes.

            int, optional: Number of remaining valid sites.

        Warnings:
            UserWarning: If site is monomorphic.
            UserWarning: If site has >2 alleles.

        Todo:
            skip and impute_mode are now deprecated.
        """
        warnings.formatwarning = self._format_warning

        skip = 0
        snps_012 = []
        new_snps = []
        monomorphic_sites = []
        non_biallelic_sites = []
        all_missing = []

        if impute_mode:
            imp_snps = list()

        for i in range(0, len(snps)):
            new_snps.append([])

        # TODO: valid_sites is now deprecated.
        valid_sites = np.ones(len(snps[0]))
        for j in range(0, len(snps[0])):
            loc = []
            for i in range(0, len(snps)):
                if vcf:
                    loc.append(snps[i][j])
                else:
                    loc.append(snps[i][j].upper())

            if all(x == "N" for x in loc):
                all_missing.append(j)
                continue
            num_alleles = sequence_tools.count_alleles(loc, vcf=vcf)
            if num_alleles != 2:
                # If monomorphic
                if num_alleles < 2:
                    monomorphic_sites.append(j)
                    try:
                        ref = list(
                            map(
                                sequence_tools.get_major_allele,
                                loc,
                                [vcf for x in loc],
                            )
                        )
                        ref = str(ref[0])
                    except IndexError:
                        ref = list(
                            map(
                                sequence_tools.get_major_allele,
                                loc,
                                [vcf for x in loc],
                            )
                        )
                    alt = None

                    if vcf:
                        for i in range(0, len(snps)):
                            gen = snps[i][j].split("/")
                            if gen[0] in ["-", "-9", "N"] or gen[1] in [
                                "-",
                                "-9",
                                "N",
                            ]:
                                new_snps[i].append(-9)

                            elif gen[0] == gen[1] and gen[0] == ref:
                                new_snps[i].append(0)

                            else:
                                new_snps[i].append(1)
                    else:
                        for i in range(0, len(snps)):
                            if loc[i] in ["-", "-9", "N"]:
                                new_snps[i].append(-9)

                            elif loc[i] == ref:
                                new_snps[i].append(0)

                            else:
                                new_snps[i].append(1)

                # If >2 alleles
                elif num_alleles > 2:
                    non_biallelic_sites.append(j)
                    all_alleles = sequence_tools.get_major_allele(loc, vcf=vcf)
                    all_alleles = [str(x[0]) for x in all_alleles]
                    ref = all_alleles.pop(0)
                    alt = all_alleles.pop(0)
                    others = all_alleles

                    if vcf:
                        for i in range(0, len(snps)):
                            gen = snps[i][j].split("/")
                            if gen[0] in ["-", "-9", "N"] or gen[1] in [
                                "-",
                                "-9",
                                "N",
                            ]:
                                new_snps[i].append(-9)

                            elif gen[0] == gen[1] and gen[0] == ref:
                                new_snps[i].append(0)

                            elif gen[0] == gen[1] and gen[0] == alt:
                                new_snps[i].append(2)

                            # Force biallelic
                            elif gen[0] == gen[1] and gen[0] in others:
                                new_snps[i].append(2)

                            else:
                                new_snps[i].append(1)
                    else:
                        for i in range(0, len(snps)):
                            if loc[i] in ["-", "-9", "N"]:
                                new_snps[i].append(-9)

                            elif loc[i] == ref:
                                new_snps[i].append(0)

                            elif loc[i] == alt:
                                new_snps[i].append(2)

                            # Force biallelic
                            elif loc[i] in others:
                                new_snps[i].append(2)

                            else:
                                new_snps[i].append(1)

            else:
                ref, alt = sequence_tools.get_major_allele(loc, vcf=vcf)
                ref = str(ref)
                alt = str(alt)

                if vcf:
                    for i in range(0, len(snps)):
                        gen = snps[i][j].split("/")
                        if gen[0] in ["-", "-9", "N"] or gen[1] in [
                            "-",
                            "-9",
                            "N",
                        ]:
                            new_snps[i].append(-9)

                        elif gen[0] == gen[1] and gen[0] == ref:
                            new_snps[i].append(0)

                        elif gen[0] == gen[1] and gen[0] == alt:
                            new_snps[i].append(2)

                        else:
                            new_snps[i].append(1)
                else:
                    for i in range(0, len(snps)):
                        if loc[i] in ["-", "-9", "N"]:
                            new_snps[i].append(-9)

                        elif loc[i] == ref:
                            new_snps[i].append(0)

                        elif loc[i] == alt:
                            new_snps[i].append(2)

                        else:
                            new_snps[i].append(1)

        outdir = os.path.join(f"{self.prefix}_output", "gtdata", "logs")
        Path(outdir).mkdir(exist_ok=True, parents=True)
        if monomorphic_sites:
            # TODO: Check here if column is all missing. What to do in this
            # case? Error out?
            fname = "monomorphic_sites.txt"
            outfile = os.path.join(outdir, fname)
            with open(outfile, "w") as fout:
                fout.write(",".join([str(x) for x in monomorphic_sites]))

            warnings.warn(
                f"\nMonomorphic sites detected. You can check the locus indices in the following log file: {outfile}\n"
            )

        if non_biallelic_sites:
            fname = "non_biallelic_sites.txt"
            outfile = os.path.join(outdir, fname)
            with open(outfile, "w") as fout:
                fout.write(",".join([str(x) for x in non_biallelic_sites]))

            warnings.warn(
                f"\nSNP column indices listed in the log file {outfile} had >2 "
                f"alleles and was forced to "
                f"be bi-allelic. If that is not what you want, please "
                f"fix or remove the column and re-run.\n"
            )

        if all_missing:
            fname = "all_missing.txt"
            outfile = os.path.join(outdir, fname)
            with open(outfile, "w") as fout:
                ",".join([str(x) for x in all_missing])

            warnings.warn(
                f" SNP column indices found in the log file {outfile} had all missing data and were excluded from the alignment.\n"
            )

        # TODO: skip and impute_mode are now deprecated.
        if skip > 0:
            if impute_mode:
                print(
                    f"\nWarning: Skipping {skip} non-biallelic sites following "
                    "imputation\n"
                )
            else:
                print(f"\nWarning: Skipping {skip} non-biallelic sites\n")

        for s in new_snps:
            if impute_mode:
                imp_snps.append(s)
            else:
                snps_012.append(s)

        if impute_mode:
            return (
                imp_snps,
                valid_sites,
                np.count_nonzero(~np.isnan(valid_sites)),
            )
        else:
            return snps_012

    def _convert_alleles(
        self,
        data: np.ndarray,
        ref_alleles: np.ndarray,
        alt_alleles: np.ndarray,
    ) -> np.ndarray:
        """
        Replaces the values of a 3D numpy array according to provided conditions.

        This method replaces the values in the array where the values "A", "G", "T", "C" equal to the ref allele are set to "0", the values "A", "T", "G", "C" that are equal to the alt allele should be "1", and the values equal to "N" are set to "N".

        Args:
            data (np.ndarray): A 3D numpy array holding the original data of shape (n_loci, n_samples, 2).

            ref_alleles (np.ndarray): A numpy array holding the reference alleles for each column in ``data``\.

            alt_alleles (np.ndarray): A numpy array holding the alternate alleles for each column in ``data``\.

        Returns:
            np.ndarray: A new 3D numpy array with values replaced according to the provided conditions.
        """

        # Create a new array to hold the output, initially filled with 'N'
        new_data = np.full_like(data, "N")

        # Reshape ref_alleles and alt_alleles for broadcasting
        ref_alleles = ref_alleles[:, None, None]
        alt_alleles = alt_alleles[:, None, None]

        # Set locations matching the ref allele to '0'
        new_data[data == ref_alleles] = "0"

        # Set locations matching the alt allele to '1'
        new_data[data == alt_alleles] = "1"

        return new_data

    def _make_snpsdict(
        self, samples: List[str] = None, snp_data: List[List[str]] = None
    ) -> Dict[str, List[str]]:
        """
        Make a dictionary with SampleIDs as keys and a list of SNPs associated with the sample as the values.

        Args:
            samples (List[str], optional): List of sample IDs. If not provided, uses self.samples.

            snp_data (List[List[str]], optional): 2D list of genotypes. If not provided, uses self.snp_data.

        Returns:
            Dict[str, List[str]]: Dictionary with sample IDs as keys and a list of SNPs as values.
        """
        if samples is None:
            samples = self.samples
        if snp_data is None:
            snp_data = self.snp_data

        snpsdict = {}
        for ind, seq in zip(samples, snp_data):
            snpsdict[ind] = seq
        return snpsdict

    def _format_warning(
        self, message, category, filename, lineno, file=None, line=None
    ) -> str:
        """
        Set the format of warnings.warn warnings.

        This method defines the format of warning messages printed by the warnings module when using `warnings.warn()`.

        Args:
            message (str): Warning message to be printed.

            category (str): Type of warning.

            filename (str): Name of the Python file where the warning was raised.

            lineno (str): Line number where the warning occurred.

        Returns:
            str: Formatted warning message.

        Note:
            To set the format of warnings, use `warnings.formatwarning = self._format_warning`.
        """
        return f"{filename}:{lineno}: {category.__name__}:{message}"

    def convert_onehot(
        self,
        snp_data: Union[np.ndarray, List[List[int]]],
        encodings_dict: Optional[Dict[str, int]] = None,
    ) -> np.ndarray:
        """
        Convert input data to one-hot encoded format.

        Args:
            snp_data (Union[np.ndarray, List[List[int]]]): Input 012-encoded data of shape (n_samples, n_SNPs).

            encodings_dict (Optional[Dict[str, int]]): Encodings to convert structure to phylip format. Defaults to None.

        Returns:
            np.ndarray: One-hot encoded data.

        Note:
            If the data file type is "phylip" and `encodings_dict` is not provided, default encodings for nucleotides are used.

            If the data file type is "structure1row" or "structure2row" and `encodings_dict` is not provided, default encodings for alleles are used.

            Otherwise, if `encodings_dict` is provided, it will be used for conversion.

        Warnings:
            If the data file type is "phylip" or "structure" and ``encodings_dict`` is not provided, a default encoding will be used. It is recommended to provide custom encodings for accurate conversion.
        """

        if encodings_dict is None:
            onehot_dict = get_onehot_dict()
        else:
            if isinstance(snp_data, np.ndarray):
                snp_data = snp_data.tolist()
            onehot_dict = encodings_dict
        onehot_outer_list = list()

        n_rows = len(self.samples) if encodings_dict is None else len(snp_data)

        for i in range(n_rows):
            onehot_list = list()
            for j in range(len(snp_data[0])):
                onehot_list.append(onehot_dict[snp_data[i][j]])
            onehot_outer_list.append(onehot_list)

        return np.array(onehot_outer_list)

    def inverse_onehot(
        self,
        onehot_data: Union[np.ndarray, List[List[float]]],
        encodings_dict: Optional[Dict[str, List[float]]] = None,
    ) -> np.ndarray:
        """
        Convert one-hot encoded data back to original format.
        Args:
            onehot_data (Union[np.ndarray, List[List[float]]]): Input one-hot encoded data of shape (n_samples, n_SNPs).
            encodings_dict (Optional[Dict[str, List[float]]]): Encodings to convert from one-hot encoding to original format. Defaults to None.
        Returns:
            np.ndarray: Original format data.
        """

        onehot_dict = (
            get_onehot_dict() if encodings_dict is None else encodings_dict
        )

        # Create inverse dictionary (from list to key)
        inverse_onehot_dict = {tuple(v): k for k, v in onehot_dict.items()}

        if isinstance(onehot_data, np.ndarray):
            onehot_data = onehot_data.tolist()

        decoded_outer_list = []

        for i in range(len(onehot_data)):
            decoded_list = []
            for j in range(len(onehot_data[0])):
                # Look up original key using one-hot encoded list
                decoded_list.append(
                    inverse_onehot_dict[tuple(onehot_data[i][j])]
                )
            decoded_outer_list.append(decoded_list)

        return np.array(decoded_outer_list)

    def convert_int_iupac(
        self,
        snp_data: Union[np.ndarray, List[List[int]]],
        encodings_dict: Optional[Dict[str, int]] = None,
    ) -> np.ndarray:
        """
        Convert input data to integer-encoded format (0-9) based on IUPAC codes.

        Args:
            snp_data (numpy.ndarray of shape (n_samples, n_SNPs) or List[List[int]]): Input 012-encoded data.
            encodings_dict (Dict[str, int] or None): Encodings to convert structure to phylip format.

        Returns:
            numpy.ndarray: Integer-encoded data.

        Note:
            If the data file type is "phylip" or "vcf" and `encodings_dict` is not provided, default encodings based on IUPAC codes are used.

            If the data file type is "structure" and `encodings_dict` is not provided, default encodings for alleles are used.

            Otherwise, if `encodings_dict` is provided, it will be used for conversion.
        """

        if encodings_dict is None:
            int_iupac_dict = get_int_iupac_dict()
        else:
            if isinstance(snp_data, np.ndarray):
                snp_data = snp_data.tolist()

            int_iupac_dict = encodings_dict

        outer_list = list()

        n_rows = (
            len(self._samples) if encodings_dict is None else len(snp_data)
        )

        for i in range(n_rows):
            int_iupac = list()
            for j in range(len(snp_data[0])):
                int_iupac.append(int_iupac_dict[snp_data[i][j]])
            outer_list.append(int_iupac)

        return np.array(outer_list)

    def inverse_int_iupac(
        self,
        int_encoded_data: Union[np.ndarray, List[List[int]]],
        encodings_dict: Optional[Dict[str, int]] = None,
    ) -> np.ndarray:
        """
        Convert integer-encoded data back to original format.
        Args:
            int_encoded_data (numpy.ndarray of shape (n_samples, n_SNPs) or List[List[int]]): Input integer-encoded data.
            encodings_dict (Dict[str, int] or None): Encodings to convert from integer encoding to original format.
        Returns:
            numpy.ndarray: Original format data.
        """

<<<<<<< HEAD
        int_encodings_dict = (
            get_int_iupac_dict() if encodings_dict is None else encodings_dict
        )
=======
        if encodings_dict is None:
            int_encodings_dict = {
                "A": 0,
                "T": 1,
                "G": 2,
                "C": 3,
                "W": 4,
                "R": 5,
                "M": 6,
                "K": 7,
                "Y": 8,
                "S": 9,
                "N": -9,
            }
        else:
            int_encodings_dict = encodings_dict
>>>>>>> b8075cc9

        # Create inverse dictionary (from integer to key)
        inverse_int_encodings_dict = {
            v: k for k, v in int_encodings_dict.items()
        }

        if isinstance(int_encoded_data, np.ndarray):
            int_encoded_data = int_encoded_data.tolist()

        decoded_outer_list = []

        for i in range(len(int_encoded_data)):
            decoded_list = []
            for j in range(len(int_encoded_data[0])):
                # Look up original key using integer encoding
                decoded_list.append(
                    inverse_int_encodings_dict[int_encoded_data[i][j]]
                )
            decoded_outer_list.append(decoded_list)

        return np.array(decoded_outer_list)

    def read_popmap(self, popmapfile: Optional[str]) -> None:
        """
        Read population map from file and associate samples with populations.

        Args:
            popmapfile (str): Path to the population map file.
        """
        self.popmapfile = popmapfile

        # Instantiate popmap object
        my_popmap = ReadPopmap(popmapfile, verbose=self.verbose)
        return my_popmap

    def subset_with_popmap(
        self,
        my_popmap,
        samples: List[str],
        force: bool,
        include_pops: List[str],
        exclude_pops: List[str],
        return_indices=False,
    ):
        """Subset popmap and samples.

        Args:
            my_popmap (ReadPopmap): ReadPopmap instance.

            samples (List[str]): List of sample IDs.

            force (bool): If True, return a subset dictionary without the keys that weren't found. If False, raise an error if not all samples are present in the population map file.

            include_pops (Optional[List[str]]): List of populations to include. If provided, only samples belonging to these populations will be included in the popmap and alignment.

            exclude_pops (Optional[List[str]]): List of populations to exclude. If provided, samples belonging to these populations will be excluded from the popmap and alignment.

            return_indices (bool, optional): If True, return sample_indices. Defaults to False.

        Returns:
            ReadPopmap: ReadPopmap object.

        Raises:
            ValueError: Samples are missing from the population map file.
            ValueError: The number of individuals in the population map file differs from the number of samples in the GenotypeData object.


        """
        # Checks if all samples present in both popmap and alignment.
        popmap_ok = my_popmap.validate_popmap(samples, force=force)

        if include_pops is not None or exclude_pops is not None:
            # Subsets based on include_pops and exclude_pops
            my_popmap.subset_popmap(samples, include_pops, exclude_pops)

        if not force and not popmap_ok:
            raise ValueError(
                f"Not all samples are present in supplied popmap "
                f"file: {my_popmap.filename}\n"
            )

        if not force and include_pops is None and exclude_pops is None:
            if len(my_popmap.popmap) != len(samples):
                raise ValueError(
                    f"The number of individuals in the popmap file "
                    f"({len(my_popmap)}) differs from the number of samples "
                    f"({len(self.samples)})\n"
                )

            for sample in samples:
                if sample in my_popmap.popmap:
                    self._populations.append(my_popmap.popmap[sample])
        else:
            popmap_keys_set = set(my_popmap.popmap.keys())
            new_samples = [x for x in samples if x in popmap_keys_set]

            new_samples_set = set(new_samples)
            new_populations = [
                p for s, p in my_popmap.popmap.items() if s in new_samples_set
            ]

            if not new_samples:
                raise ValueError(
                    "No samples in the popmap file were found in the alignment file."
                )

            self._samples = new_samples
            self._populations = new_populations

        self._popmap = my_popmap.popmap
        self._popmap_inverse = my_popmap.popmap_flipped
        self._sample_indices = my_popmap.sample_indices

        if return_indices:
            return self._sample_indices

    def write_popmap(self, filename: str) -> None:
        """Write the population map to a file.

        Args:
            filename (str): Output file path.

        Raises:
            AttributeError: If samples or populations attributes are NoneType.
        """
        if not self.samples or self.samples is None:
            raise AttributeError("samples attribute is undefined.")

        if not self.populations or self.populations is None:
            raise AttributeError("populations attribute is undefined.")

        with open(filename, "w") as fout:
            for s, p in zip(self.samples, self.populations):
                fout.write(f"{s}\t{p}\n")

    def decode_012(
        self,
        X,
        write_output=True,
        prefix="imputer",
        is_nuc=False,
    ):
        """
        Decode 012-encoded or 0-9 integer-encoded imputed data to STRUCTURE or PHYLIP format.

        Args:
            X (pandas.DataFrame, numpy.ndarray, or List[List[int]]): Imputed data to decode, encoded as 012 or 0-9 integers.

            write_output (bool, optional): If True, save the decoded output to a file. If False, return the decoded data as a DataFrame. Defaults to True.

            prefix (str, optional): Prefix to append to the output file name. Defaults to "output".

            is_nuc (bool, optional): Whether the encoding is based on nucleotides instead of 012. Defaults to False.

        Returns:
            str or pandas.DataFrame: If write_output is True, returns the filename where the imputed data was written. If write_output is False, returns the decoded data as a DataFrame.
        """
        if isinstance(X, pd.DataFrame):
            df = X.copy()
        elif isinstance(X, (np.ndarray, list)):
            df = pd.DataFrame(X)

        nuc = {
            "A/A": "A",
            "T/T": "T",
            "G/G": "G",
            "C/C": "C",
            "A/G": "R",
            "G/A": "R",
            "C/T": "Y",
            "T/C": "Y",
            "G/C": "S",
            "C/G": "S",
            "A/T": "W",
            "T/A": "W",
            "G/T": "K",
            "T/G": "K",
            "A/C": "M",
            "C/A": "M",
            "N/N": "N",
        }

        ft = self.filetype.lower()

        is_phylip = False
        if ft == "phylip" or ft == "vcf":
            is_phylip = True

        df_decoded = df.copy()
        df_decoded = df.copy().astype(object)

        # VAE uses [A,T,G,C] encodings. The other NN methods use [0,1,2] encodings.
        if is_nuc:
            classes_int = range(10)
            classes_string = [str(x) for x in classes_int]
            if is_phylip:
                gt = ["A", "T", "G", "C", "W", "R", "M", "K", "Y", "S", "N"]
            else:
                gt = [
                    "1/1",
                    "2/2",
                    "3/3",
                    "4/4",
                    "1/2",
                    "1/3",
                    "1/4",
                    "2/3",
                    "2/4",
                    "3/4",
                    "-9/-9",
                ]
            d = dict(zip(classes_int, gt))
            dstr = dict(zip(classes_string, gt))
            d.update(dstr)
            dreplace = {col: d for col in list(df.columns)}

        else:
            dreplace = dict()
            for col, ref, alt in zip(df.columns, self._ref, self._alt):
                # if site is monomorphic, set alt and ref state the same
                if alt is None:
                    alt = ref
                ref2 = f"{ref}/{ref}"
                alt2 = f"{alt}/{alt}"
                het2 = f"{ref}/{alt}"

                if is_phylip:
                    ref2 = nuc[ref2]
                    alt2 = nuc[alt2]
                    het2 = nuc[het2]

                d = {
                    "0": ref2,
                    0: ref2,
                    "1": het2,
                    1: het2,
                    "2": alt2,
                    2: alt2,
                    "-9": "N",
                    -9: "N",
                }
                dreplace[col] = d

        df_decoded.replace(dreplace, inplace=True)

        if write_output:
            outfile = os.path.join(
                f"{self.prefix}_output", "gtdata", "alignments", "012"
            )

        if ft.startswith("structure"):
            if ft.startswith("structure2row"):
                for col in df_decoded.columns:
                    df_decoded[col] = (
                        df_decoded[col]
                        .str.split("/")
                        .apply(lambda x: list(map(int, x)))
                    )

                df_decoded.insert(0, "sampleID", self._samples)
                df_decoded.insert(1, "popID", self._populations)

                # Transform each element to a separate row.
                df_decoded = (
                    df_decoded.set_index(["sampleID", "popID"])
                    .apply(pd.Series.explode)
                    .reset_index()
                )

            elif ft.startswith("structure1row"):
                df_decoded = pd.concat(
                    [
                        df_decoded[c]
                        .astype(str)
                        .str.split("/", expand=True)
                        .add_prefix(f"{c}_")
                        for c in df_decoded.columns
                    ],
                    axis=1,
                )

            elif ft == "structure":
                for col in df_decoded.columns:
                    df_decoded[col] = (
                        df_decoded[col]
                        .str.split("/")
                        .apply(lambda x: list(map(int, x)))
                    )

                df_decoded.insert(0, "sampleID", self._samples)
                df_decoded.insert(1, "popID", self._populations)

                # Transform each element to a separate row.
                df_decoded = (
                    df_decoded.set_index(["sampleID", "popID"])
                    .apply(pd.Series.explode)
                    .reset_index()
                )

            if write_output:
                of = f"{outfile}.str"
                df_decoded.insert(0, "sampleID", self._samples)
                df_decoded.insert(1, "popID", self._populations)

                df_decoded.to_csv(
                    of,
                    sep="\t",
                    header=False,
                    index=False,
                )

        elif ft.startswith("phylip"):
            if write_output:
                of = f"{outfile}.phy"
                header = f"{self.num_inds} {self.num_snps}\n"
                with open(of, "w") as fout:
                    fout.write(header)

                lst_decoded = df_decoded.values.tolist()

                with open(of, "a") as fout:
                    for sample, row in zip(self._samples, lst_decoded):
                        seqs = "".join([str(x) for x in row])
                        fout.write(f"{sample}\t{seqs}\n")

        if write_output:
            return of
        else:
            return df_decoded.values.tolist()

    def missingness_reports(
        self,
        plot_dir_prefix="snpio",
        file_prefix=None,
        zoom=True,
        horizontal_space=0.6,
        vertical_space=0.6,
        bar_color="gray",
        heatmap_palette="magma",
        plot_format="png",
        dpi=300,
    ):
        """
        Generate missingness reports and plots.

        The function will write several comma-delimited report files:

            1) individual_missingness.csv: Missing proportions per individual.

            2) locus_missingness.csv: Missing proportions per locus.

            3) population_missingness.csv: Missing proportions per population (only generated if popmapfile was passed to GenotypeData).

            4) population_locus_missingness.csv: Table of per-population and per-locus missing data proportions.

        A file missingness.<plot_format> will also be saved. It contains the following subplots:

            1) Barplot with per-individual missing data proportions.

            2) Barplot with per-locus missing data proportions.

            3) Barplot with per-population missing data proportions (only if popmapfile was passed to GenotypeData).

            4) Heatmap showing per-population + per-locus missing data proportions (only if popmapfile was passed to GenotypeData).

            5) Stacked barplot showing missing data proportions per-individual.

            6) Stacked barplot showing missing data proportions per-population (only if popmapfile was passed to GenotypeData).

        If popmapfile was not passed to GenotypeData, then the subplots and report files that require populations are not included.

        Args:
            plot_dir_prefix (str, optional): Prefix for output directory. Defaults to "snpio".

            file_prefix (str, optional): Prefix for output plot filename. If ``file_prefix`` is None, then no prefix will be prepended to the filename. Defaults to None.

            zoom (bool, optional): If True, zoom in to the missing proportion range on some of the plots. If False, the plot range is fixed at [0, 1]. Defaults to True.

            horizontal_space (float, optional): Set the width spacing between subplots. If your plots are overlapping horizontally, increase horizontal_space. If your plots are too far apart, decrease it. Defaults to 0.6.

            vertical_space (float, optional): Set the height spacing between subplots. If your plots are overlapping vertically, increase vertical_space. If your plots are too far apart, decrease it. Defaults to 0.6.

            bar_color (str, optional): Color of the bars on the non-stacked bar plots. Can be any color supported by matplotlib. See the matplotlib.pyplot.colors documentation. Defaults to 'gray'.
            heatmap_palette (str, optional): Palette to use for the heatmap plot. Can be any palette supported by seaborn. See the seaborn documentation. Defaults to 'magma'.

            plot_format (str, optional): Format to save the plots. Can be any of the following: "pdf", "png", "svg", "ps", "eps". Defaults to "png".

            dpi (int): The resolution in dots per inch. Defaults to 300.
        """
        params = dict(
            plot_dir_prefix=plot_dir_prefix,
            file_prefix=file_prefix,
            zoom=zoom,
            horizontal_space=horizontal_space,
            vertical_space=vertical_space,
            bar_color=bar_color,
            heatmap_palette=heatmap_palette,
            plot_format=plot_format,
            plot_dir=os.path.join(f"{prefix}_output", "plots"),
            dpi=dpi,
        )

        df = pd.DataFrame(self.snp_data)
        df.replace(
            ["N", "-", ".", "?"],
            [np.nan, np.nan, np.nan, np.nan],
            inplace=True,
        )

        report_path = os.path.join(
            f"{plot_dir_prefix}_output", "gtdata", "reports"
        )

        Path(report_path).mkdir(exist_ok=True, parents=True)

        loc, ind, poploc, poptotal, indpop = Plotting.visualize_missingness(
            self, df, **params
        )

        fname = (
            "individual_missingness.csv"
            if file_prefix is None
            else f"{file_prefix}_individual_missingness.csv"
        )

        self._report2file(ind, report_path, fname)

        fname = (
            "locus_missingness.csv"
            if file_prefix is None
            else f"{file_prefix}_locus_missingness.csv"
        )

        self._report2file(loc, report_path, fname)

        fname = (
            "per_pop_and_locus_missingness.csv"
            if file_prefix is None
            else f"{file_prefix}_per_pop_and_locus_missingness.csv"
        )

        if self._populations is not None:
            self._report2file(poploc, report_path, fname)

            fname = (
                "population_missingness.csv"
                if file_prefix is None
                else f"{file_prefix}_population_missingness.csv"
            )

            self._report2file(poptotal, report_path, fname)

            fname = (
                "population_locus_missingness.csv"
                if file_prefix is None
                else f"{file_prefix}_population_locus_missingness.csv"
            )

            self._report2file(indpop, report_path, fname, header=True)

    def _report2file(
        self,
        df: pd.DataFrame,
        report_path: str,
        mypath: str,
        header: bool = False,
    ) -> None:
        """
        Write a DataFrame to a CSV file.

        Args:
            df (pandas.DataFrame): DataFrame to be written to the file.

            report_path (str): Path to the report directory.

            mypath (str): Name of the file to write.

            header (bool, optional): Whether to include the header row in the file. Defaults to False.
        """
        df.to_csv(
            os.path.join(report_path, mypath), header=header, index=False
        )

    def subset_vcf_data(
        self,
        loci_indices,
        sample_indices,
        vcf_attributes_path,
        samples=None,
        chunk_size=1000,
        is_filtered=False,
    ):
        fname = "vcf_attributes"
        if is_filtered:
            outdir = os.path.join(
                f"{self.prefix}_output", "nremover", "alignments", "vcf"
            )
            fname += "_filtered.h5"
        else:
            outdir = os.path.join(
                f"{self.prefix}_output", "gtdata", "alignments", "vcf"
            )
            fname += ".h5"

        Path(outdir).mkdir(exist_ok=True, parents=True)
        outfile = os.path.join(outdir, fname)

        with h5py.File(outfile, "w") as filtered_file:
            with h5py.File(vcf_attributes_path, "r") as original_file:
                # Iterate through each attribute key and subset the data
                for key in original_file.keys():
                    if key not in ["info", "calldata"]:
                        # Handling regular datasets
                        original_shape = original_file[key].shape
                        dtype = original_file[key].dtype
                        filtered_shape = list(original_shape)
                        if len(original_shape) > 0:
                            filtered_shape[0] = len(loci_indices)
                        filtered_dataset = filtered_file.create_dataset(
                            key, shape=tuple(filtered_shape), dtype=dtype
                        )
                        # Process in chunks
                        for start in range(0, len(loci_indices), chunk_size):
                            end = min(start + chunk_size, len(loci_indices))
                            loci_chunk = loci_indices[start:end]
                            data_chunk = original_file[key][loci_chunk]
                            filtered_dataset[start:end] = data_chunk
                    else:
                        # Handling "info" and "calldata" groups
                        filtered_group = filtered_file.create_group(key)
                        for inner_key in original_file[key].keys():
                            original_shape = original_file[
                                f"{key}/{inner_key}"
                            ].shape
                            dtype = original_file[f"{key}/{inner_key}"].dtype
                            filtered_shape = list(original_shape)
                            if len(original_shape) > 0:
                                filtered_shape[0] = len(loci_indices)
                            if len(original_shape) > 1:
                                filtered_shape[1] = len(sample_indices)
                            filtered_dataset = filtered_group.create_dataset(
                                inner_key,
                                shape=tuple(filtered_shape),
                                dtype=dtype,
                            )  # Create dataset for each inner_key

                            # Process in chunks
                            for start in range(
                                0, len(loci_indices), chunk_size
                            ):
                                end = min(
                                    start + chunk_size, len(loci_indices)
                                )
                                loci_chunk = loci_indices[start:end]

                                if len(original_shape) == 1:
                                    data_chunk = original_file[
                                        f"{key}/{inner_key}"
                                    ][loci_chunk]
                                else:  # len(original_shape) == 2, so key must be "calldata" or "snp_data"
                                    data_chunk = original_file[
                                        f"{key}/{inner_key}"
                                    ][loci_chunk, :][:, sample_indices]
                                filtered_dataset[start:end] = (
                                    data_chunk
                                    if len(filtered_shape) == 1
                                    else data_chunk[:, :]
                                )

        return outfile

    def _genotype_to_iupac(self, genotype: str) -> str:
        """
        Convert a genotype string to its corresponding IUPAC code.

        Args:
            genotype (str): Genotype string in the format "x/y".

        Returns:
            str: Corresponding IUPAC code for the input genotype. Returns 'N' if the genotype is not in the lookup dictionary.
        """
        iupac_dict = {
            "0/0": "A",
            "1/1": "T",
            "2/2": "C",
            "3/3": "G",
            "0/1": "W",
            "0/2": "M",
            "0/3": "R",
            "1/2": "Y",
            "1/3": "K",
            "2/3": "S",
            "-9/-9": "N",
        }
        return iupac_dict.get(genotype, "N")

    def _iupac_to_genotype(self, iupac_code: str) -> str:
        """
        Convert an IUPAC code to its corresponding genotype string.

        Args:
            iupac_code (str): IUPAC code.

        Returns:
            str: Corresponding genotype string for the input IUPAC code. Returns '-9/-9' if the IUPAC code is not in the lookup dictionary.
        """
        genotype_dict = {
            "A": "0/0",
            "T": "1/1",
            "C": "2/2",
            "G": "3/3",
            "W": "0/1",
            "M": "0/2",
            "R": "0/3",
            "Y": "1/2",
            "K": "1/3",
            "S": "2/3",
            "N": "-9/-9",
        }
        return genotype_dict.get(iupac_code, "-9/-9")

    def calc_missing(
        self, df: pd.DataFrame, use_pops: bool = True
    ) -> Tuple[
        pd.Series,
        pd.Series,
        Optional[pd.DataFrame],
        Optional[pd.Series],
        Optional[pd.DataFrame],
    ]:
        """
        Calculate missing value statistics based on a DataFrame.

        Args:
            df (pd.DataFrame): Input DataFrame containing genotype data.

            use_pops (bool, optional): If True, calculate statistics per population. Defaults to True.

        Returns:
            Tuple[pd.Series, pd.Series, Optional[pd.DataFrame], Optional[pd.Series], Optional[pd.DataFrame]]: A tuple of missing value statistics:

            - loc (pd.Series): Missing value proportions per locus.

            - ind (pd.Series): Missing value proportions per individual.

            - poploc (Optional[pd.DataFrame]): Missing value proportions per population and locus. Only returned if use_pops=True.

            - poptot (Optional[pd.Series]): Missing value proportions per population. Only returned if use_pops=True.

            - indpop (Optional[pd.DataFrame]): Missing value proportions per individual and population. Only returned if use_pops=True.
        """
        # Get missing value counts per-locus.
        loc = df.isna().sum(axis=0) / self.num_inds
        loc = loc.round(2)

        # Get missing value counts per-individual.
        ind = df.isna().sum(axis=1) / self.num_snps
        ind = ind.round(2)

        poploc = None
        poptot = None
        indpop = None
        if use_pops:
            popdf = df.copy()
            popdf.index = self._populations
            misscnt = popdf.isna().groupby(level=0).sum()
            n = popdf.groupby(level=0).size()
            poploc = misscnt.div(n, axis=0).round(2).T
            poptot = misscnt.sum(axis=1) / self.num_snps
            poptot = poptot.div(n, axis=0).round(2)
            indpop = df.copy()

        return loc, ind, poploc, poptot, indpop

    def copy(self):
        """Create a deep copy of the GenotypeData object.

        Returns:
            GenotypeData: A new GenotypeData object with the same attributes as the original.
        """
        # Create a new instance of GenotypeData
        new_obj = GenotypeData.__new__(GenotypeData)

        # Shallow copy of the original object's __dict__
        new_obj.__dict__.update(self.__dict__)

        # Deep copy all attributes EXCEPT the problematic VariantHeader
        for name, attr in self.__dict__.items():
            if name != "vcf_header":
                setattr(new_obj, name, copy.deepcopy(attr))

        # Explicitly copy VariantHeader
        if self.vcf_header:
            new_header = pysam.VariantHeader()
            new_header = self.vcf_header.copy()
            new_obj.vcf_header = new_header

        return new_obj

    class _DataFormat012:
        def __init__(self, instance, is_structure: bool = False):
            """
            Initialize the _DataFormat012 class.

            Args:
                instance: An instance of the GenotypeData class.

                is_structure (bool, optional): Specify whether the data is in STRUCTURE format. Defaults to False.
            """
            self.instance = instance
            self.is_structure = is_structure

        def __call__(self, fmt="list"):
            """
            Convert genotype data in 012 format to the specified output format.

            Args:
                fmt (str, optional): The desired output format. Supported formats: 'list', 'numpy', 'pandas'. Defaults to 'list'.

            Returns:
                The converted genotype data in the specified format.

            Raises:
                ValueError: Invalid format supplied.
            """
            if fmt == "list":
                return list(
                    self.instance.convert_012(
                        self.instance.snp_data, vcf=self.is_structure
                    )
                )

            elif fmt == "numpy":
                return np.array(
                    self.instance.convert_012(
                        self.instance.snp_data, vcf=self.is_structure
                    )
                )

            elif fmt == "pandas":
                return pd.DataFrame.from_records(
                    self.instance.convert_012(
                        self.instance.snp_data, vcf=self.is_structure
                    )
                )

            else:
                raise ValueError(
                    "Invalid format. Supported formats: 'list', 'numpy', 'pandas'"
                )

    @classmethod
    def plot_performance(cls, fontsize=14, color="#8C56E3", figsize=(16, 9)):
        """Plots the performance metrics: CPU Load, Memory Footprint, and Execution Time.

        Takes a dictionary of performance data and plots the metrics for each of the methods. The resulting plot is saved in a .png file in the ``tests`` directory.

        Args:
            resource_data (dict): Dictionary with performance data. Keys are method names, and values are dictionaries with keys 'cpu_load', 'memory_footprint', and 'execution_time'.

            fontsize (int, optional): Font size to be used in the plot. Defaults to 14.

            color (str, optional): Color to be used in the plot. Should be a valid color string. Defaults to "#8C56E3".

            figsize (tuple, optional): Size of the figure. Should be a tuple of two integers. Defaults to (16, 9).

        Returns:
            None. The function saves the plot as a .png file.
        """
        plot_dir = os.path.join(
            f"{cls.prefix}_output", "gtdata", "plots", "performance"
        )
        Path(plot_dir).mkdir(exist_ok=True, parents=True)

        Plotting.plot_performance(
            cls.resource_data,
            fontsize=fontsize,
            color=color,
            figsize=figsize,
            plot_dir=plot_dir,
        )

    @property
    def inputs(self):
        """Get GenotypeData keyword arguments as a dictionary."""
        return self._kwargs

    @inputs.setter
    def inputs(self, value):
        """Setter method for class keyword arguments."""
        self._kwargs = value

    @property
    def num_snps(self) -> int:
        """Number of snps in the dataset.

        Returns:
            int: Number of SNPs per individual.
        """
        return len(self._snp_data[0])

    @property
    def num_inds(self) -> int:
        """Number of individuals in dataset.

        Returns:
            int: Number of individuals in input data.
        """
        return len(self._snp_data)

    @property
    def populations(self) -> List[Union[str, int]]:
        """Population Ids.

        Returns:
            List[Union[str, int]]: Population IDs.
        """
        return self._populations

    @property
    def popmap(self) -> Dict[str, str]:
        """Dictionary object with SampleIDs as keys and popIDs as values."""
        return self._popmap

    @popmap.setter
    def popmap(self, value):
        """Dictionary with SampleIDs as keys and popIDs as values."""
        if not isinstance(value, dict):
            raise TypeError(
                f"popmap must be a dictionary object, but got {type(value)}."
            )

        if not all(isinstance(v, (str, int)) for v in value.values()):
            raise TypeError(f"popmap values must be strings or integers")
        self._popmap = value

    @property
    def popmap_inverse(self) -> None:
        """Inverse popmap dictionary with populationIDs as keys and lists of sampleIDs as values."""
        return self._popmap_inverse

    @popmap_inverse.setter
    def popmap_inverse(self, value) -> Dict[str, List[str]]:
        """Setter for popmap_inverse. Should have populationIDs as keys and lists of corresponding sampleIDs as values."""
        if not isinstance(value, dict):
            raise TypeError(
                f"popmap_inverse must be a dictionary object, but got {type(value)}"
            )

        if all(isinstance(v, list) for v in value.values()):
            raise TypeError(
                f"popmap_inverse values must be lists of sampleIDs for the given populationID key"
            )

        self._popmap_inverse = value

    @property
    def samples(self) -> List[str]:
        """Sample IDs in input order.

        Returns:
            List[str]: Sample IDs in input order.
        """
        return self._samples

    @samples.setter
    def samples(self, value) -> None:
        """Get the sampleIDs as a list of strings."""
        self._samples = value

    @property
    def snpsdict(self) -> Dict[str, List[str]]:
        """
        Dictionary with Sample IDs as keys and lists of genotypes as values.
        """
        self._snpsdict = self._make_snpsdict()
        return self._snpsdict

    @snpsdict.setter
    def snpsdict(self, value):
        """Set snpsdict object, which is a dictionary with sample IDs as keys and lists of genotypes as values."""
        self._snpsdict = value

    @property
    def snp_data(self) -> List[List[str]]:
        """Get the genotypes as a 2D list of shape (n_samples, n_loci)."""
        return self._snp_data

    @snp_data.setter
    def snp_data(self, value) -> None:
        """Set snp_data. Input can be a 2D list, numpy array, pandas DataFrame, or MultipleSeqAlignment object."""
        if not isinstance(value, list):
            if isinstance(value, np.ndarray):
                value = value.tolist()
            elif isinstance(value, pd.DataFrame):
                value = value.values.tolist()
            elif isinstance(value, MultipleSeqAlignment):
                value = [list(str(record.seq)) for record in value]
            else:
                raise TypeError(
                    f"snp_data must be a list, numpy array, pandas dataframe, or MultipleSeqAlignment, but got {type(value)}"
                )
        self._snp_data = value
        self._validate_seq_lengths()

    @property
    def genotypes_012(
        self,
    ) -> Union[List[List[int]], np.ndarray, pd.DataFrame]:
        """Encoded 012 genotypes as a 2D list, numpy array, or pandas DataFrame.

        The examples below show how to return the different format types.

        Returns:
            List[List[int]], np.ndarray, or pd.DataFrame: encoded 012 genotypes.

        Examples:
            >>># Get a 2D list.
            >>>gt_list = GenotypeData.genotypes_012(fmt="list")
            >>>
            >>># Get a numpy array.
            >>>gt_array = GenotypeData.genotypes_012(fmt="numpy")
            >>>
            >>># Get a pandas DataFrame.
            >>>gt_df = GenotypeData.genotypes_012(fmt="pandas")
        """
        # TODO: Remove deprecated 'vcf' and 'is_structure' arguments.
        # # is_str = True if self.filetype.startswith("structure") else False
        return self._DataFormat012(self, is_structure=False)

    @genotypes_012.setter
    def genotypes_012(self, value) -> List[List[int]]:
        """Set the 012 genotypes. They will be decoded back to a 2D list of genotypes as ``snp_data``\.

        Args:
            value (np.ndarray): 2D numpy array with 012-encoded genotypes.
        """
        self._snp_data = self.decode_012(value, write_output=False)

    @property
    def genotypes_onehot(self) -> Union[np.ndarray, List[List[List[float]]]]:
        """One-hot encoded snps format of shape (n_samples, n_loci, 4).

        Returns:
            numpy.ndarray: One-hot encoded numpy array of shape (n_samples, n_loci, 4).
        """
        return self.convert_onehot(self._snp_data)

    @genotypes_onehot.setter
    def genotypes_onehot(self, value) -> List[List[int]]:
        """Set the onehot-encoded genotypes. They will be decoded back to a 2D list of IUPAC genotypes as ``snp_data``\."""
        if isinstance(value, pd.DataFrame):
            X = value.to_numpy()
        elif isinstance(value, list):
            X = np.array(value)
        elif isinstance(value, np.ndarray):
            X = value
        else:
            raise TypeError(
                f"genotypes_onehot must be of type pd.DataFrame, np.ndarray, or list, but got {type(value)}"
            )

        Xt = self.inverse_onehot(X)
        self._snp_data = Xt.tolist()

    @property
    def genotypes_int(self) -> np.ndarray:
        """Integer-encoded (0-9 including IUPAC characters) snps format.

        Returns:
            numpy.ndarray: 2D array of shape (n_samples, n_sites), integer-encoded from 0-9 with IUPAC characters.
        """
        arr = self.convert_int_iupac(self._snp_data)
        return arr

    @genotypes_int.setter
    def genotypes_int(
        self, value: Union[pd.DataFrame, np.ndarray, List[List[int]]]
    ) -> List[List[int]]:
        """Set the integer-encoded (0-9) genotypes. They will be decoded back to a 2D list of IUPAC genotypes as ``snp_data``\."""
        if isinstance(value, pd.DataFrame):
            X = value.to_numpy()
        elif isinstance(value, list):
            X = np.array(value)
        elif isinstance(value, np.ndarray):
            X = value
        else:
            raise TypeError(
                f"genotypes_onehot must be of type pd.DataFrame, np.ndarray, or list, but got {type(value)}"
            )

        Xt = self.inverse_int_iupac(X)
        self._snp_data = Xt.tolist()

    @property
    def alignment(self) -> List[MultipleSeqAlignment]:
        """Get alignment as a biopython MultipleSeqAlignment object.

        This is good for printing and visualizing the alignment. If you want the alignment as a 2D list object, then use the ``snp_data`` property instead.
        """
        return MultipleSeqAlignment(
            [
                SeqRecord(Seq("".join(row)), id=sample)
                for sample, row in zip(self._samples, self._snp_data)
            ]
        )

    @alignment.setter
    def alignment(
        self, value: Union[np.ndarray, pd.DataFrame, MultipleSeqAlignment]
    ) -> None:
        """
        Setter method for the alignment.

        Args:
            value (Bio.MultipleSeqAlignment, list, np.ndarray, pd.DataFrame): The MultipleSeqAlignment object to set as the alignment.

        Raises:
            TypeError: If the input value is not a MultipleSeqAlignment object, list, numpy array, or pandas DataFrame.
        """
        if isinstance(value, MultipleSeqAlignment):
            alignment_array = np.array(
                [list(str(record.seq)) for record in value]
            )
        elif isinstance(value, pd.DataFrame):
            # Convert list, numpy array, or pandas DataFrame to list
            alignment_array = value.values.tolist()
        elif isinstance(value, np.ndarray):
            alignment_array = value.tolist()
        elif isinstance(value, list):
            alignment_array = value
        else:
            raise TypeError(
                "alignment must be a MultipleSequenceAlignment object, list, numpy array, or pandas DataFrame."
            )

        self._snp_data = alignment_array

    @property
    def vcf_attributes(self) -> str:
        """Path to HDF5 file containing Attributes read in from VCF file.

        Returns:
            str: Path to HDF5 file with keys corresponding to VCF file attributes and values being either a dictionary of numpy arrays (if key == 'calldata' or key == 'info') or numpy arrays (if key != 'calldata' and key != 'info').
        Raises:
            IOError: If vcf_attributes.h5 file doesn't exist.
        """
        file_path = os.path.join(
            f"{self.prefix}_output",
            "gtdata",
            "alignments",
            "vcf",
            "vcf_attributes.h5",
        )
        if not Path(file_path).is_file():
            raise IOError(f"{file_path} could not be found.")
        return self._vcf_attributes

    @vcf_attributes.setter
    def vcf_attributes(self, value: str) -> None:
        """Setter method for VCF file attributes dictionary.

        This should be a dictionary with the 9 standard VCF file keys ("chrom", "pos", "id", "ref", "alt", "qual", "filter", "info", "format") plus the calldata object. The "info" object should be another dictionary with each INFO field name as the keys and an associated numpy array as the values. The "format" object should just be a numpy array of shape (n_format_fields,). The calldata object should be another dictionary with each calldata field as keys, prepended by "calldata/{key}. The keys for calldata will be the same as in the "format" field.

        Args:
            value (str): File path to HDF5 file containing VCF attributes.
        """
        self._vcf_attributes = value

    @property
    def loci_indices(self) -> List[int]:
        """Column indices for retained loci in filtered alignment."""
        return self._loci_indices

    @loci_indices.setter
    def loci_indices(self, value) -> None:
        """Column indices for retained loci in filtered alignment."""
        self._loci_indices = value

    @property
    def sample_indices(self) -> List[int]:
        """Row indices for retained samples in alignemnt."""
        return self._sample_indices

    @sample_indices.setter
    def sample_indices(self, value: List[int]) -> None:
        """Row indices for retained samples in alignemnt.

        NOTE: This will also subset the ``samples`` property to the integer values provided in ``sample_indices``\.

        """
        self._sample_indices = value
        self._samples = [x for i, x in enumerate(self._samples) if i in value]
        self._populations = [
            p
            for i, (s, p) in zip(self._samples, self._populations)
            if s in value
        ]

    @property
    def ref(self) -> List[str]:
        """Get list of reference alleles of length num_snps."""
        return self._ref

    @ref.setter
    def ref(self, value: List[str]) -> None:
        """Setter for list of reference alleles of length num_snps."""
        self._ref = value

    @property
    def alt(self) -> List[str]:
        """Get list of alternate alleles of length num_snps."""
        return self._alt

    @alt.setter
    def alt(self, value) -> None:
        """Setter for list of alternate alleles of length num_snps."""
        self._alt = value

    @property
    def q(self):
        """Get q-matrix object for phylogenetic tree."""
        if self.qmatrix_iqtree is not None and self.qmatrix is None:
            self._q = self.q_from_iqtree(self.qmatrix_iqtree)
        elif self.qmatrix_iqtree is None and self.qmatrix is not None:
            self._q = self.q_from_file(self.qmatrix)
        elif (
            self.qmatrix is None
            and self.qmatrix_iqtree is None
            and self._q is None
        ):
            raise TypeError(
                "qmatrix or qmatrix_iqtree must be provided at class instantiation or the q property must be set to get the q object."
            )
        return self._q

    @q.setter
    def q(self, value):
        """Set q-matrix for phylogenetic tree."""
        self._q = value

    @property
    def site_rates(self):
        """Get site rate data for phylogenetic tree."""
        if self.siterates_iqtree is not None and self.siterates is None:
            self._site_rates = self.siterates_from_iqtree(
                self.siterates_iqtree
            )
            self._validate_rates()
        elif self.siterates_iqtree is None and self.siterates is not None:
            self._site_rates = self.siterates_from_file(self.siterates)
            self._validate_rates()
        elif (
            self.siterates_iqtree is None
            and self.siterates is None
            and self._site_rates is None
        ):
            raise TypeError(
                "siterates or siterates_iqtree must be provided at class instantiation or the site_rates property must be set to get the site_rates object."
            )
        self._site_rates = [
            self._site_rates[i]
            for i in range(len(self._site_rates))
            if i in self.loci_indices
        ]
        return self._site_rates

    @site_rates.setter
    def site_rates(self, value):
        """Set site_rates object."""
        self._site_rates = value

    @property
    def tree(self):
        """Get newick tree provided at class instantiation."""
        if self.guidetree is not None:
            self._tree = self.read_tree(self.guidetree)
        elif self.guidetree is None and self._tree is None:
            raise TypeError(
                "Either a guidetree file must be provided at class instantiation or the tree property must be set to get the tree object."
            )
        return self._tree

    @tree.setter
    def tree(self, value):
        """Setter for newick tree data."""
        self._tree = value


def merge_alleles(
    first: List[Union[str, int]],
    second: Optional[List[Union[str, int]]] = None,
) -> List[str]:
    """Merges first and second alleles in a structure file.

    Args:
        first (List[Union[str, int] or None): Alleles on the first line.

        second (List[Union[str, int]] or None, optional): Second row of alleles. Defaults to None.

    Returns:
        List[str]: VCF file-style genotypes (i.e., split by "/").

    Raises:
        ValueError: If the first and second lines have differing lengths.

        ValueError: If the line has a non-even number of alleles.
    """
    ret = list()
    if second is not None:
        if len(first) != len(second):
            raise ValueError(
                "First and second lines have different number of alleles\n"
            )
        else:
            for i in range(0, len(first)):
                ret.append(str(first[i]) + "/" + str(second[i]))
    else:
        if len(first) % 2 != 0:
            raise ValueError("Line has non-even number of alleles!\n")
        else:
            for i, j in zip(first[::2], first[1::2]):
                ret.append(str(i) + "/" + str(j))
    return ret
<|MERGE_RESOLUTION|>--- conflicted
+++ resolved
@@ -1,3816 +1,3797 @@
-import copy
-import gzip
-import os
-import random
-import re
-import sys
-import textwrap
-import warnings
-from collections import Counter, OrderedDict, defaultdict
-from datetime import datetime
-from pathlib import Path
-from typing import Any, Dict, List, Optional, Tuple, Union
-
-warnings.simplefilter(action="ignore", category=FutureWarning)
-
-# from memory_profiler import profile
-
-import h5py
-import requests
-
-# from memory_profiler import profile
-
-# Make sure python version is >= 3.8
-if sys.version_info < (3, 8):
-    raise ImportError("Python < 3.8 is not supported!")
-
-import numpy as np
-import pandas as pd
-import toytree as tt
-from toytree.TreeParser import TreeParser
-
-"""
-NOTE:  Monkey patching a method in toytree because
-There is a bug in the method that makes it incompatible
-with Python 3.11. It tries to open a file with 'rU', which
-is deprecated in Python 3.11.
-"""
-###############################################################
-# Monkey patching begin
-###############################################################
-original_get_data_from_intree = TreeParser.get_data_from_intree
-
-
-def patched_get_data_from_intree(self):
-    """
-    Load data from a file or string and return as a list of strings.
-    The data contents could be one newick string; a multiline NEXUS format
-    for one tree; multiple newick strings on multiple lines; or multiple
-    newick strings in a multiline NEXUS format. In any case, we will read
-    in the data as a list on lines.
-
-    NOTE: This method is monkey patched from the toytree package (v2.0.5) because there is a bug that appears in
-    Python 11 where it tries to open a file using 'rU'. 'rU' is is deprecated in Python 11, so I changed it to just
-    ``with open(self.intree, 'r')``\. This has been fixed on the GitHub version of toytree,
-    but it is not at present fixed in the pip or conda versions.
-    """
-
-    # load string: filename or data stream
-    if isinstance(self.intree, (str, bytes)):
-        # strip it
-        self.intree = self.intree.strip()
-
-        # is a URL: make a list by splitting a string
-        if any([i in self.intree for i in ("http://", "https://")]):
-            response = requests.get(self.intree)
-            response.raise_for_status()
-            self.data = response.text.strip().split("\n")
-
-        # is a file: read by lines to a list
-        elif os.path.exists(self.intree):
-            with open(self.intree, "r") as indata:
-                self.data = indata.readlines()
-
-        # is a string: make into a list by splitting
-        else:
-            self.data = self.intree.split("\n")
-
-    # load iterable: iterable of newick strings
-    elif isinstance(self.intree, (list, set, tuple)):
-        self.data = list(self.intree)
-
-
-TreeParser.get_data_from_intree = patched_get_data_from_intree
-##########################################################################
-# Done monkey patching.
-##########################################################################
-
-import pysam
-from Bio.Align import MultipleSeqAlignment
-from Bio.Seq import Seq
-from Bio.SeqRecord import SeqRecord
-from pysam import VariantFile
-
-from snpio.plotting.plotting import Plotting as Plotting
-from snpio.read_input.popmap_file import ReadPopmap
-from snpio.utils import sequence_tools
-from snpio.utils.custom_exceptions import UnsupportedFileTypeError
-from snpio.utils.misc import (
-    class_performance_decorator,
-    get_int_iupac_dict,
-    get_onehot_dict,
-)
-
-# from cyvcf2 import VCF
-
-
-# Global resource data dictionary
-resource_data = {}
-
-
-@class_performance_decorator(measure=False)
-class GenotypeData:
-    """A class for handling and analyzing genotype data.
-
-    The GenotypeData class provides methods to read, manipulate, and analyze genotype data in various formats, including VCF, Structure, and other custom formats. It allows for data preprocessing, allele encoding, and various data transformations.
-
-    Notes:
-        GenotypeData handles the following characters as missing data:
-            - 'N'
-            - '-'
-            - '?'
-            - '.'
-
-        Thus, it treats gaps as missing data.
-
-        If using PHYLIP or STRUCTURE formats, all sites will also be forced to be biallelic. If you need >2 alleles, you must input a VCF file.
-
-        Please keep these things in mind when using GenotypeData.
-
-
-    Args:
-        filename (str or None): Path to input file containing genotypes. Defaults to None.
-
-        filetype (str or None): Type of input genotype file. Possible values include: 'phylip', 'structure', 'vcf', or '012'. Defaults to None.
-
-        popmapfile (str or None): Path to population map file. If supplied and filetype is one of the STRUCTURE formats, then the structure file is assumed to have NO popID column. Defaults to None.
-
-        force_popmap (bool): If True, then samples not present in the popmap file will be excluded from the alignment. If False, then an error is raised if samples are present in the popmap file that are not present in the alignment. Defaults to False.
-
-        exclude_pops (List[str] or None): List of population IDs to exclude from the alignment. Defaults to None.
-
-        include_pops (List[str] or None): List of population IDs to include in the alignment. Populations not present in the include_pops list will be excluded. Defaults to None.
-
-        guidetree (str or None): Path to input treefile. Defaults to None.
-
-        qmatrix_iqtree (str or None): Path to iqtree output file containing Q rate matrix. Defaults to None.
-
-        qmatrix (str or None): Path to file containing only Q rate matrix, and not the full iqtree file. Defaults to None.
-
-        siterates (str or None): Path to file containing per-site rates, with 1 rate per line corresponding to 1 site. Not required if genotype_data is defined with the siterates or siterates_iqtree option. Defaults to None.
-
-        siterates_iqtree (str or None): Path to \*.rates file output from IQ-TREE, containing a per-site rate table. Cannot be used in conjunction with siterates argument. Not required if the siterates or siterates_iqtree options were used with the GenotypeData object. Defaults to None.
-
-        plot_format (str): Format to save report plots. Valid options include: 'pdf', 'svg', 'png', and 'jpeg'. Defaults to 'png'.
-
-        prefix (str): Prefix to use for output directory. Defaults to "gtdata".
-
-    Attributes:
-        inputs (dict): GenotypeData keyword arguments as a dictionary.
-
-        num_snps (int): Number of SNPs in the dataset.
-
-        num_inds (int): Number of individuals in the dataset.
-
-        populations (List[Union[str, int]]): Population IDs.
-
-        popmap (dict): Dictionary object with SampleIDs as keys and popIDs as values.
-
-        popmap_inverse (dict or None): Inverse dictionary of popmap, where popIDs are keys and lists of sampleIDs are values.
-
-        samples (List[str]): Sample IDs in input order.
-
-        snpsdict (dict or None): Dictionary with SampleIDs as keys and lists of genotypes as values.
-
-        snp_data (List[List[str]]): Genotype data as a 2D list.
-
-        genotypes_012 (List[List[int]], np.ndarray, or pd.DataFrame): Encoded 012 genotypes.
-
-        genotypes_onehot (np.ndarray): One-hot encoded genotypes.
-
-        genotypes_int (np.ndarray): Integer-encoded genotypes.
-
-        alignment (Bio.MultipleSeqAlignment): Genotype data as a Biopython MultipleSeqAlignment object.
-
-        vcf_attributes (dict): Attributes read in from VCF file.
-
-        loci_indices (List[int]): Column indices for retained loci in filtered alignment.
-
-        sample_indices (List[int]): Row indices for retained samples in the alignment.
-
-        ref (List[str]): List of reference alleles of length num_snps.
-
-        alt (List[str]): List of alternate alleles of length num_snps.
-
-        q (QMatrix or None): Q-matrix object for phylogenetic tree.
-
-        site_rates (SiteRates or None): Site rate data for phylogenetic tree.
-
-        tree (NewickTree or None): Newick tree object.
-
-    Methods:
-        read_structure: Read data from a Structure file.
-
-        read_vcf: Read data from a VCF file.
-
-        read_phylip: Read data from a Phylip file.
-
-        read_phylip: Read data from a Phylip file.
-
-        read_012: Read data from a custom 012-encoded file format.
-
-        read_tree: Read data from a newick file.
-
-        q_from_iqtree: Read Q-matrix from \*.iqtree file.
-
-        q_from_file: Read Q-matrix from file with only Q-matrix in it.
-
-        siterates_from_iqtree: Read site rates from \*.rate file.
-
-        siterates_from_file: Read site rates from file with only site rates in single column.
-
-        write_structure: Write data to a Structure file.
-
-        write_vcf: Write data to a VCF file.
-
-        write_phylip: Write data to a Phylip file.
-
-        read_popmap: Read in a popmap file.
-
-        subset_vcf_data: Subset the data based on locus and sample indices.
-
-        encode_012: Encode genotypes as 0,1,2 integers for reference, heterozygous, alternate alleles.
-
-        decode_012: Decode 0,1,2 integers back to original genotypes.
-
-        convert_onehot: Convert genotypes to one-hot encoding.
-
-        convert_int_iupac: Convert genotypes to integer encoding (0-9) with IUPAC characters.
-
-        missingness_reports: Create missingness reports from GenotypeData object.
-
-    Example usage:
-        Instantiate GenotypeData object
-
-        genotype_data = GenotypeData(file="data.vcf", filetype="vcf", popmapfile="popmap.txt")
-
-        # Access basic properties
-
-        print(genotype_data.num_snps) # Number of SNPs in the dataset
-
-        print(genotype_data.num_inds) # Number of individuals in the dataset
-
-        print(genotype_data.populations) # Population IDs
-
-        print(genotype_data.popmap) # Dictionary of SampleIDs as keys and popIDs as values
-        print(genotype_data.samples) # Sample IDs in input order
-
-        # Access transformed genotype data
-        genotypes_012 = genotype_data.genotypes_012 # Encoded 012 genotypes as a 2D list
-
-        genotypes_012_array = genotype_data.genotypes_012(fmt="numpy")
-
-        genotypes_012_df = genotype_data.genotypes_012(fmt="pandas")
-
-        genotypes_onehot = genotype_data.genotypes_onehot # One-hot encoded genotypes as a numpy array
-
-        genotypes_int = genotype_data.genotypes_int # Integer-encoded genotypes (0-9) as a numpy array
-
-        alignment = genotype_data.alignment # Genotype data as a Biopython MultipleSeqAlignment object
-
-        # Access VCF file attributes
-
-        vcf_attributes = genotype_data.vcf_attributes # Dictionary of VCF file attributes
-
-        # Set and access additional properties
-
-        genotype_data.q = q_matrix # Set q-matrix for phylogenetic tree
-
-        q_matrix = genotype_data.q # Get q-matrix object
-
-        genotype_data.site_rates = site_rates # Set site rate data for phylogenetic tree
-
-        site_rates = genotype_data.site_rates # Get site rate data
-
-        genotype_data.tree = newick_tree # Set newick tree data
-
-        newick_tree = genotype_data.tree # Get newick tree object
-    """
-
-    resource_data = {}
-
-    def __init__(
-        self,
-        filename: Optional[str] = None,
-        filetype: Optional[str] = "auto",
-        popmapfile: Optional[str] = None,
-        force_popmap: bool = False,
-        exclude_pops: Optional[List[str]] = None,
-        include_pops: Optional[List[str]] = None,
-        guidetree: Optional[str] = None,
-        qmatrix_iqtree: Optional[str] = None,
-        qmatrix: Optional[str] = None,
-        siterates: Optional[str] = None,
-        siterates_iqtree: Optional[str] = None,
-        plot_format: Optional[str] = "png",
-        prefix="snpio",
-        chunk_size: int = 1000,
-        verbose: bool = True,
-        **kwargs,
-    ) -> None:
-        """
-        Initialize the GenotypeData object."""
-
-        self.filename = filename
-        self.filetype = filetype.lower()
-        self.popmapfile = popmapfile
-        self.force_popmap = force_popmap
-        self.exclude_pops = exclude_pops
-        self.include_pops = include_pops
-        self.guidetree = guidetree
-        self.qmatrix_iqtree = qmatrix_iqtree
-        self.qmatrix = qmatrix
-        self.siterates = siterates
-        self.siterates_iqtree = siterates_iqtree
-        self.plot_format = plot_format
-        self.prefix = prefix
-        self.chunk_size = chunk_size
-        self.verbose = verbose
-        self.measure = kwargs.get("measure", False)
-        self.supported_filetypes = ["vcf", "phylip", "structure", "auto"]
-
-        self._kwargs = {
-            "filename": filename,
-            "filetype": filetype,
-            "popmapfile": popmapfile,
-            "force_popmap": force_popmap,
-            "exclude_pops": exclude_pops,
-            "include_pops": include_pops,
-            "guidetree": guidetree,
-            "qmatrix_iqtree": qmatrix_iqtree,
-            "qmatrix": qmatrix,
-            "siterates": siterates,
-            "siterates_iqtree": siterates_iqtree,
-            "plot_format": plot_format,
-            "prefix": prefix,
-            "verbose": verbose,
-        }
-
-        if "vcf_attributes" in kwargs:
-            self._vcf_attributes = kwargs["vcf_attributes"]
-        else:
-            self._vcf_attributes = None
-        is_subset = True if "is_subset" in kwargs else False
-
-        self._samples: List[str] = []
-        self._populations: List[Union[str, int]] = []
-        self._ref = []
-        self._alt = []
-        self._q = None
-        self._site_rates = None
-        self._tree = None
-        self._popmap = None
-        self._popmap_inverse = None
-        self.vcf_header = None
-
-        if self.qmatrix is not None and self.qmatrix_iqtree is not None:
-            raise TypeError(
-                "qmatrix and qmatrix_iqtree cannot both be provided."
-            )
-
-        if self.siterates is not None and self.siterates_iqtree is not None:
-            raise TypeError(
-                "siterates and siterates_iqtree cannot both be defined"
-            )
-
-        self._loci_indices = kwargs.get("loci_indices", None)
-        self._sample_indices = kwargs.get("sample_indices", None)
-
-        if self.filetype == "auto":
-            filetype = self._detect_file_format(filename)
-
-            if not filetype:
-                raise AssertionError(
-                    "File type could not be automatically detected. Please check the file for formatting errors or specify the file format as either 'phylip', 'structure', 'vcf', or '012' instead of 'auto'."
-                )
-
-        if self.filetype not in self.supported_filetypes:
-            raise UnsupportedFileTypeError(
-                self.filetype, supported_types=self.supported_filetypes
-            )
-
-        self._read_aln(filetype, popmapfile)
-
-        if self.loci_indices is None:
-            self._loci_indices = list(range(self.num_snps))
-        if self.sample_indices is None:
-            self.sample_indices = list(range(self.num_inds))
-
-        if filetype != "vcf" and self.popmapfile is not None:
-            self._my_popmap = self.read_popmap(popmapfile)
-
-            self.subset_with_popmap(
-                self._my_popmap,
-                self.samples,
-                force=self.force_popmap,
-                include_pops=self.include_pops,
-                exclude_pops=self.exclude_pops,
-            )
-
-        if self.popmapfile is not None:
-            if self.verbose:
-                print("Found the following populations:\nPopulation\tCount\n")
-            self._my_popmap.get_pop_counts(plot_dir_prefix=self.prefix)
-
-        self._kwargs["filetype"] = self.filetype
-        self._kwargs["loci_indices"] = self.loci_indices
-        self._kwargs["sample_indices"] = self.sample_indices
-
-        vcf_attr_path = os.path.join(
-            f"{self.prefix}_output",
-            "gtdata",
-            "alignments",
-            "vcf",
-            "vcf_attributes.h5",
-        )
-        if Path(vcf_attr_path).is_file():
-            # Subset VCF attributes in case samples were not in popmap file.
-            if self.filetype != "vcf" and not is_subset:
-                if (
-                    len(self.loci_indices) != self.num_snps
-                    or len(self.sample_indices) != self.num_inds
-                ):
-                    self.vcf_attributes = self.subset_vcf_data(
-                        self.loci_indices,
-                        self.sample_indices,
-                        self._vcf_attributes,
-                        samples=self.samples,
-                        chunk_size=self.chunk_size,
-                    )
-
-    def _detect_file_format(self, filename: str) -> str:
-        """
-        Check the filetype and call the appropriate function to read the file format.
-
-        Args:
-            filetype (Optional[str], default=None): Filetype. Supported values include: "phylip", "structure", "vcf", and "012".
-            popmapfile (Optional[str], default=None): Path to population map file.
-
-        Raises:
-            OSError: If no filetype is specified.
-            OSError: If an unsupported filetype is provided.
-        """
-        try:
-            with open(filename, "r") as fin:
-                lines = fin.readlines()
-        except UnicodeDecodeError:
-            with gzip.open(filename, "rt") as fin:
-                lines = fin.readlines()
-
-        lines = [line.strip() for line in lines]
-
-        # Check for VCF format
-        if (
-            any(line.startswith("##fileformat=VCF") for line in lines)
-            or any(line.startswith("#CHROM") for line in lines)
-            or any(line.startswith("##FORMAT") for line in lines)
-            or any(line.startswith("##INFO") for line in lines)
-        ):
-            return "vcf"
-
-        # Check for PHYLIP format
-        try:
-            if len(list(map(int, lines[0].split()))) == 2:
-                num_samples, num_loci = map(int, lines[0].split())
-
-                if num_samples == len(lines[1:]):
-                    line = lines[1]
-                    seqs = line.split()[1]
-                    if num_loci == len(list(seqs)):
-                        return "phylip"
-        except ValueError:
-            pass
-
-        # Check for STRUCTURE or encoded 012 format
-        lines = lines[1:]
-
-        def is_integer(n):
-            try:
-                int(n)
-                return True
-            except ValueError:
-                return False
-
-        gt = [
-            line
-            for line in lines
-            if all(is_integer(col.strip()) for col in line.split()[3:])
-        ]
-
-        if gt:
-            # Check for STRUCTURE format
-            for line in lines:
-                line = line.strip()
-                if not line:
-                    continue
-                cols = line.split()
-
-                if any(int(x) > 2 for x in cols[3:]):
-                    return "structure"
-        # Check for encoded 012 format
-        elif (
-            sum(x == "0" for line in lines for x in line.split())
-            / sum(1 for line in lines[1:] for x in line.split())
-            > 0.5
-        ):
-            return "012"
-        return False
-
-    def _read_aln(
-        self, filetype: Optional[str] = None, popmapfile: Optional[str] = None
-    ) -> None:
-        """
-        Check the filetype and call the appropriate function to read the file format.
-
-        Args:
-            filetype (Optional[str] = None): Filetype. Supported values include: "phylip", "structure", "vcf", and "012".
-            popmapfile (Optional[str] = None): Path to population map file.
-
-        Raises:
-            OSError: If no filetype is specified.
-            OSError: If an unsupported filetype is provided.
-        """
-        if filetype is None:
-            raise OSError("No filetype specified.\n")
-        else:
-            if filetype.lower() == "phylip":
-                self.filetype = filetype
-                self.read_phylip()
-            elif filetype.lower() == "structure":
-                self.filetype = "structure"
-                has_popids = True if popmapfile is None else False
-                self.read_structure(popids=has_popids)
-            elif filetype == "012":
-                self.filetype = filetype
-                self.read_012()
-            elif filetype == "vcf":
-                self.filetype = filetype
-                self.read_vcf()
-            elif filetype is None:
-                raise TypeError(
-                    "filetype argument must be provided, but got NoneType."
-                )
-            else:
-                raise OSError(f"Unsupported filetype provided: {filetype}\n")
-
-    def _check_filetype(self, filetype: str) -> None:
-        """
-        Validate that the filetype is correct.
-
-        Args:
-            filetype (str): Filetype to use.
-
-        Raises:
-            TypeError: If the provided filetype does not match the current filetype.
-        """
-        if self.filetype is None:
-            self.filetype = filetype
-        elif self.filetype == filetype:
-            pass
-        else:
-            raise TypeError(
-                "GenotypeData read_XX() call does not match filetype!\n"
-            )
-
-    def read_tree(self, treefile: str) -> tt.tree:
-        """
-        Read Newick-style phylogenetic tree into toytree object.
-
-        The Newick-style tree file should follow the format type 0 (see toytree documentation).
-
-        Args:
-            treefile (str): Path to the Newick-style tree file.
-
-        Returns:
-            toytree.tree object: The input tree as a toytree object.
-
-        Raises:
-            FileNotFoundError: If the tree file is not found.
-            AssertionError: If the tree file is not readable.
-        """
-        if not os.path.isfile(treefile):
-            raise FileNotFoundError(f"File {treefile} not found!")
-
-        assert os.access(treefile, os.R_OK), f"File {treefile} isn't readable"
-
-        return tt.tree(treefile, tree_format=0)
-
-    def q_from_file(self, fname: str, label: bool = True) -> pd.DataFrame:
-        """
-        Read Q matrix from a file.
-
-        Args:
-            fname (str): Path to the Q matrix input file.
-
-            label (bool): True if the nucleotide label order is present, False otherwise.
-
-        Returns:
-            pandas.DataFrame: The Q-matrix as a pandas DataFrame object.
-
-        Raises:
-            FileNotFoundError: If the Q matrix file is not found.
-        """
-        q = self._blank_q_matrix()
-
-        if not label:
-            print(
-                "Warning: Assuming the following nucleotide order: A, C, G, T"
-            )
-
-        if not os.path.isfile(fname):
-            raise FileNotFoundError(f"File {fname} not found!")
-
-        with open(fname, "r") as fin:
-            header = True
-            qlines = list()
-            for line in fin:
-                line = line.strip()
-                if not line:
-                    continue
-                if header:
-                    if label:
-                        order = line.split()
-                        header = False
-                    else:
-                        order = ["A", "C", "G", "T"]
-                    continue
-                else:
-                    qlines.append(line.split())
-        fin.close()
-
-        for l in qlines:
-            for index in range(0, 4):
-                q[l[0]][order[index]] = float(l[index + 1])
-        qdf = pd.DataFrame(q)
-        return qdf.T
-
-    def q_from_iqtree(self, iqfile: str) -> pd.DataFrame:
-        """
-        Read Q matrix from an IQ-TREE (\*.iqtree) file.
-
-        The IQ-TREE file contains the standard output of an IQ-TREE run and includes the Q-matrix.
-
-        Args:
-            iqfile (str): Path to the IQ-TREE file (\*.iqtree).
-
-        Returns:
-            pandas.DataFrame: The Q-matrix as a pandas DataFrame.
-
-        Raises:
-            FileNotFoundError: If the IQ-TREE file could not be found.
-            IOError: If the IQ-TREE file could not be read.
-        """
-
-        q = self._blank_q_matrix()
-        qlines = list()
-        try:
-            with open(iqfile, "r") as fin:
-                foundLine = False
-                matlinecount = 0
-                for line in fin:
-                    line = line.strip()
-                    if not line:
-                        continue
-                    if "Rate matrix Q" in line:
-                        foundLine = True
-                        continue
-                    if foundLine:
-                        matlinecount += 1
-                        if matlinecount > 4:
-                            break
-                        stuff = line.split()
-                        qlines.append(stuff)
-                    else:
-                        continue
-        except (IOError, FileNotFoundError):
-            raise FileNotFoundError(f"Could not open IQ-TREE file {iqfile}")
-
-        # Check that the Q matrix was found and read
-        if not qlines:
-            raise IOError(f"Rate matrix Q not found in IQ-TREE file {iqfile}")
-
-        # Populate q matrix with values from the IQ-TREE file
-        order = [l[0] for l in qlines]
-        for l in qlines:
-            for index in range(0, 4):
-                q[l[0]][order[index]] = float(l[index + 1])
-
-        qdf = pd.DataFrame(q)
-        return qdf.T
-
-    def _blank_q_matrix(
-        self, default: float = 0.0
-    ) -> Dict[str, Dict[str, float]]:
-        """
-        Create a blank Q-matrix dictionary initialized with default values.
-
-        Args:
-            default (float, optional): Default value to initialize the Q-matrix cells. Defaults to 0.0.
-
-        Returns:
-            Dict[str, Dict[str, float]]: Blank Q-matrix dictionary.
-
-        """
-        q: Dict[str, Dict[str, float]] = dict()
-        for nuc1 in ["A", "C", "G", "T"]:
-            q[nuc1] = dict()
-            for nuc2 in ["A", "C", "G", "T"]:
-                q[nuc1][nuc2] = default
-        return q
-
-    def siterates_from_iqtree(self, iqfile: str) -> pd.DataFrame:
-        """
-        Read site-specific substitution rates from \*.rates file.
-
-        The \*.rates file is an optional output file generated by IQ-TREE and contains a table of site-specific rates and rate categories.
-
-        Args:
-            iqfile (str): Path to \*.rates input file.
-
-        Returns:
-            List[float]: List of site-specific substitution rates.
-
-        Raises:
-            FileNotFoundError: If the rates file could not be found.
-            IOError: If the rates file could not be read from.
-        """
-        s = []
-        try:
-            with open(iqfile, "r") as fin:
-                for line in fin:
-                    line = line.strip()
-                    if (
-                        not line
-                        or line.startswith("#")
-                        or line.lower().startswith("site")
-                    ):
-                        continue
-                    else:
-                        stuff = line.split()
-                        s.append(float(stuff[1]))
-
-        except (IOError, FileNotFoundError):
-            raise IOError(f"Could not open iqtree file {iqfile}")
-        return s
-
-    def _validate_rates(self) -> None:
-        """
-        Validate the number of site rates matches the number of SNPs.
-
-        Raises:
-            ValueError: If the number of site rates does not match the number of SNPs.
-        """
-        if len(self._site_rates) != self.num_snps:
-            raise ValueError(
-                "The number of site rates was not equal to the number of snps in the alignment."
-            )
-
-    def siterates_from_file(self, fname: str) -> List[float]:
-        """
-        Read site-specific substitution rates from a file.
-
-        Args:
-            fname (str): Path to the input file.
-
-        Returns:
-            List[float]: List of site-specific substitution rates.
-        """
-        s = list()
-        with open(fname, "r") as fin:
-            for line in fin:
-                line = line.strip()
-                if not line:
-                    continue
-                else:
-                    s.append(float(line.split()[0]))
-        fin.close()
-        return s
-
-    def _validate_seq_lengths(self) -> None:
-        """Validate that all sequences have the same length.
-
-        Raises:
-            ValueError: If not all sequences (rows) are the same length.
-        """
-        # Make sure all sequences are the same length.
-        all_same = all(len(row) == self.num_snps for row in self._snp_data)
-
-        if not all_same:
-            bad_rows = [
-                i
-                for i, row in enumerate(self.num_snps)
-                if len(row) != self.num_snps
-            ]
-
-            bad_sampleids = [self._samples[i] for i in bad_rows]
-            raise ValueError(
-                f"The following sequences in the alignment were of unequal lengths: {','.join(bad_sampleids)}"
-            )
-
-    def read_structure(self, popids: bool = True) -> None:
-        """
-        Read a structure file and automatically detect its format.
-
-        Args:
-            popids (bool, optional): True if population IDs are present as the 2nd column in the structure file, otherwise False. Defaults to True.
-
-        Raises:
-            ValueError: If sample names do not match for the two-row format.
-
-            ValueError: If population IDs do not match for the two-row format.
-
-            ValueError: If not all sequences (rows) are the same length.
-        """
-        if self.verbose:
-            print(f"\nReading structure file {self.filename}...")
-
-        # Detect the format of the structure file
-        onerow = self.detect_format()
-
-        snp_data = list()
-        with open(self.filename, "r") as fin:
-            if not onerow:
-                firstline = None
-                for line in fin:
-                    line = line.strip()
-                    if not line:
-                        continue
-                    if not firstline:
-                        firstline = line.split()
-                        continue
-                    else:
-                        secondline = line.split()
-                        if firstline[0] != secondline[0]:
-                            raise ValueError(
-                                f"Two rows per individual was "
-                                f"specified but sample names do not match: "
-                                f"{firstline[0]} and {secondline[0]}\n"
-                            )
-
-                        ind = firstline[0]
-                        pop = None
-                        if popids:
-                            if firstline[1] != secondline[1]:
-                                raise ValueError(
-                                    f"Two rows per individual was "
-                                    f"specified but population IDs do not "
-                                    f"match {firstline[1]} {secondline[1]}\n"
-                                )
-                            pop = firstline[1]
-                            self._populations.append(pop)
-                            firstline = firstline[2:]
-                            secondline = secondline[2:]
-                        else:
-                            firstline = firstline[1:]
-                            secondline = secondline[1:]
-                        self._samples.append(ind)
-                        genotypes = merge_alleles(firstline, secondline)
-                        snp_data.append(genotypes)
-                        firstline = None
-            else:  # If onerow:
-                for line in fin:
-                    line = line.strip()
-                    if not line:
-                        continue
-                    firstline = line.split()
-                    ind = firstline[0]
-                    pop = None
-                    if popids:
-                        pop = firstline[1]
-                        self._populations.append(pop)
-                        firstline = firstline[2:]
-                    else:
-                        firstline = firstline[1:]
-                    self._samples.append(ind)
-                    genotypes = merge_alleles(firstline, second=None)
-                    snp_data.append(genotypes)
-                    firstline = None
-
-        snp_data = [
-            list(map(self._genotype_to_iupac, row)) for row in snp_data
-        ]
-        self._snp_data = snp_data
-        self._validate_seq_lengths()
-
-        self._ref, self._alt, self._alt2 = self._get_ref_alt_alleles(
-            self._snp_data
-        )
-
-        if self.verbose:
-            print(f"STRUCTURE file successfully loaded!")
-            print(
-                f"\nFound {self.num_snps} SNPs and {self.num_inds} "
-                f"individuals...\n"
-            )
-
-    def write_structure(
-        self,
-        output_file: str,
-        genotype_data=None,
-        snp_data: List[List[str]] = None,
-        samples: List[str] = None,
-        verbose: bool = False,
-    ) -> None:
-        """
-        Write a structure file.
-
-        Args:
-            output_file (str): The output filename.
-
-            genotype_data (GenotypeData, optional): GenotypeData instance. Uses snp_data from the provided GenotypeData object to write the file. genotype_data and snp_data cannot both be provided.
-
-            snp_data (List[List[str]], optional): snp_data object obtained from a GenotypeData object. genotype_data and snp_data cannot both be provided.
-
-            samples (List[str], optional): List of sample IDs.
-
-            verbose (bool, optional): If True, status updates are printed.
-
-        Raises:
-            ValueError: If genotypes are not presented as a pair for each SNP.
-
-            TypeError: If using snp_data, samples must also be provided.
-        """
-        if verbose:
-            print(f"\nWriting structure file {output_file}...")
-
-        if genotype_data is not None and snp_data is not None:
-            raise TypeError(
-                "genotype_data and snp_data cannot both be NoneType"
-            )
-
-        elif genotype_data is None and snp_data is None:
-            snp_data = self.snp_data
-            samples = self.samples
-            snpsdict = self.snpsdict
-
-        elif genotype_data is not None and snp_data is None:
-            snp_data = genotype_data.snp_data
-            samples = genotype_data.samples
-            snpsdict = genotype_data.snpsdict
-
-        elif genotype_data is None and snp_data is not None:
-            if samples is None:
-                raise TypeError(
-                    "If using snp_data, samples must also be provided."
-                )
-            snpsdict = self._make_snpsdict(samples=samples, snp_data=snp_data)
-
-        with open(output_file, "w") as fout:
-            for sample in samples:
-                genotypes = list(
-                    map(self._iupac_to_genotype, snpsdict[sample])
-                )
-
-                genotypes = [
-                    allele
-                    for genotype in genotypes
-                    for allele in genotype.split("/")
-                ]
-
-                # The genotypes must be presented as a pair for each SNP
-                if len(genotypes) % 2 != 0:
-                    raise ValueError(
-                        f"Genotypes for sample {sample} are not presented as pairs."
-                    )
-
-                # Split the genotypes into two lines for each sample
-                # Selects every other element of the list.
-                firstline_genotypes = genotypes[::2]
-                secondline_genotypes = genotypes[1::2]
-
-                fout.write(
-                    sample
-                    + "\t"
-                    + "\t".join(map(str, firstline_genotypes))
-                    + "\n"
-                )
-                fout.write(
-                    sample
-                    + "\t"
-                    + "\t".join(map(str, secondline_genotypes))
-                    + "\n"
-                )
-
-        if verbose:
-            print("Successfully wrote STRUCTURE file!")
-
-    def detect_format(self) -> bool:
-        """
-        Detect the format of the structure file (onerow or tworow).
-
-        Returns:
-            bool: True if the file is in one-row format, False if it is in two-row format.
-        """
-        with open(self.filename, "r") as fin:
-            first_line = fin.readline().split()
-            second_line = fin.readline().split()
-
-        # If the first two lines have the same sample name, then
-        # it's a two-row format
-        onerow = first_line[0] != second_line[0]
-        return onerow
-
-    def read_phylip(self) -> None:
-        """
-        Populates GenotypeData object by parsing a Phylip file.
-
-        Raises:
-            ValueError: If all sequences are not the same length as specified in the header line.
-
-            ValueError: If the number of individuals differs from the header line.
-        """
-        if self.verbose:
-            print(f"\nReading phylip file {self.filename}...")
-
-        self._check_filetype("phylip")
-        snp_data = list()
-        with open(self.filename, "r") as fin:
-            first = True
-            for line in fin:
-                line = line.strip()
-                if not line:  # If blank line.
-                    continue
-                if first:
-                    first = False
-                    continue
-                cols = line.split()
-                inds = cols[0]
-                seqs = cols[1]
-                snps = [snp for snp in seqs]  # Split each site.
-                snp_data.append(snps)
-
-                self._samples.append(inds)
-
-        self._snp_data = snp_data
-        self._validate_seq_lengths()
-
-        self._ref, self._alt, self._alt2 = self._get_ref_alt_alleles(
-            self._snp_data
-        )
-
-        if self.verbose:
-            print(f"PHYLIP file successfully loaded!")
-            print(
-                f"\nFound {self.num_snps} SNPs and {self.num_inds} "
-                f"individuals...\n"
-            )
-
-    def read_vcf(self) -> None:
-        """
-        Read a VCF file into a GenotypeData object.
-
-        Raises:
-            ValueError: If the number of individuals differs from the header line.
-        """
-        if self.verbose:
-            print(f"\nReading VCF file {self.filename}...")
-
-        self._check_filetype("vcf")
-
-        # Load the VCF file using pysam
-        vcf = VariantFile(self.filename, mode="r")
-
-        if self.popmapfile is not None:
-            self._my_popmap = self.read_popmap(self.popmapfile)
-
-        (
-            self._vcf_attributes,
-            self._snp_data,
-            self._samples,
-        ) = self.get_vcf_attributes(
-            vcf,
-            self.sample_indices,
-            self.loci_indices,
-            chunk_size=self.chunk_size,
-        )
-
-        vcf.close()
-
-        self._validate_seq_lengths()
-
-        if self.verbose:
-            print(f"VCF file successfully loaded!")
-            print(
-                f"\nFound {self.num_snps} SNPs and {self.num_inds} individuals...\n"
-            )
-
-    # @profile
-    def get_vcf_attributes(
-        self, vcf, sample_indices=None, loci_indices=None, chunk_size=1000
-    ):
-        """Get VCF attributes from pysam.VariantRecord object.
-
-        Args:
-            vcf (pysam.VariantFile): pysam.VariantFile object.
-            sample_indices (List[int]): Sample indices to include. If ``sample_indices`` is None, then all indices will be used. Defaults to None.
-            loci_indices (List[int]): Loci indices to include. if ``loci_indices`` is None, then all indices will be used. Defaults to None.
-            chunk_size (int): Variant (loci) Chunk size to load VCF file. Saves the output to an HDF5 file one chunk at a time so that only ``chunk_size`` loci are loaded into memory. Defaults to 1000.
-
-        Returns:
-            str: File path to vcf_attributes.h5 HDF5 file.
-            List[List[str]]: snp_data 2D list object with IUPAC nucleotides.
-            List[str]: List of sampleIDss found in alignment.
-        """
-
-        if loci_indices is None and self.loci_indices is not None:
-            loci_indices = self.loci_indices
-
-        if sample_indices is None:
-            sample_indices = self.sample_indices
-
-        samples = list((vcf.header.samples))
-
-        sample_indices = self.subset_with_popmap(
-            self._my_popmap,
-            samples,
-            force=self.force_popmap,
-            include_pops=self.include_pops,
-            exclude_pops=self.exclude_pops,
-            return_indices=True,
-        )
-
-        samples = [x for x in samples if x in self.samples]
-
-        if len(samples) != len(sample_indices):
-            new_header = pysam.VariantHeader()
-
-            for record in vcf.header.records:
-                new_header.add_record(record)
-
-            for sample in samples:
-                new_header.add_sample(sample)
-
-            vcf.subset_samples(samples)
-        else:
-            new_header = vcf.header
-
-        self.vcf_header = new_header
-
-        info_fields = list((vcf.header.info))
-
-        format_fields = list((vcf.header.formats))
-        format_fields = [x for x in format_fields if x != "GT"]
-
-        outdir = os.path.join(
-            f"{self.prefix}_output", "gtdata", "alignments", "vcf"
-        )
-        Path(outdir).mkdir(exist_ok=True, parents=True)
-        h5_outfile = os.path.join(outdir, "vcf_attributes.h5")
-
-        with h5py.File(h5_outfile, "w") as f:
-            # Create datasets for basic attributes
-            chrom_dset = f.create_dataset(
-                "chrom", (0,), maxshape=(None,), dtype=h5py.string_dtype()
-            )
-            pos_dset = f.create_dataset(
-                "pos", (0,), maxshape=(None,), dtype=int
-            )
-            vcf_id_dset = f.create_dataset(
-                "vcf_id", (0,), maxshape=(None,), dtype=h5py.string_dtype()
-            )
-            ref_dset = f.create_dataset(
-                "ref",
-                (0,),
-                maxshape=(None,),
-                dtype=h5py.string_dtype(length=3),
-            )
-            alt_dset = f.create_dataset(
-                "alt",
-                (0,),
-                maxshape=(None,),
-                dtype=h5py.string_dtype(length=5),
-            )
-            qual_dset = f.create_dataset(
-                "qual", (0,), maxshape=(None,), dtype=float
-            )
-            vcf_filter_dset = f.create_dataset(
-                "filter",
-                (0,),
-                maxshape=(None,),
-                dtype=h5py.string_dtype(),
-            )
-
-            format_dset = f.create_dataset(
-                "format",
-                (0,),
-                maxshape=(None,),
-                dtype=h5py.string_dtype(),
-            )
-
-            snp_data_dset = f.create_dataset(
-                "snp_data",
-                (0, len(samples)),
-                maxshape=(None, len(samples)),
-                dtype=h5py.string_dtype(),
-            )
-
-            # Create groups for info and calldata
-            info_group = f.create_group("info")
-            calldata_group = f.create_group("calldata")
-
-            # Create datasets within info and calldata groups
-            info_dsets = {
-                k: info_group.create_dataset(
-                    k,
-                    (0,),  # 1-dimensional shape
-                    maxshape=(
-                        None,
-                    ),  # Allow expansion along the first dimension
-                    dtype=h5py.string_dtype(),
-                )
-                for k in info_fields
-            }
-            calldata_dsets = {
-                k: calldata_group.create_dataset(
-                    k,
-                    (0, len(samples)),
-                    maxshape=(None, len(samples)),
-                    dtype=h5py.string_dtype(),
-                )
-                for k in format_fields
-            }
-
-            # Define the mapping outside the function
-            IUPAC_MAPPING = {
-                ("A", "A"): "A",
-                ("A", "C"): "M",
-                ("A", "G"): "R",
-                ("A", "T"): "W",
-                ("C", "C"): "C",
-                ("C", "G"): "S",
-                ("C", "T"): "Y",
-                ("G", "G"): "G",
-                ("G", "T"): "K",
-                ("T", "T"): "T",
-                ("N", "N"): "N",
-                ("A", "N"): "A",
-                ("C", "N"): "C",
-                ("T", "N"): "T",
-                ("G", "N"): "G",
-            }
-
-            for data_type in [
-                "chrom",
-                "pos",
-                "ref",
-                "alt",
-                "qual",
-                "vcf_id",
-                "vcf_filter",
-                "info",
-                "format",
-                "calldata",
-                "snp_data",
-            ]:
-                if self.verbose:
-                    print(f"\nLoading {data_type}...")
-
-                for data in self.fetch_data(
-                    vcf,
-                    data_type,
-                    loci_indices,
-                    chunk_size,
-                    info_fields,
-                    IUPAC_MAPPING,
-                ):
-                    # Resize and write to datasets
-                    if data_type == "chrom":
-                        chrom_dset.resize((chrom_dset.shape[0] + len(data),))
-                        chrom_dset[-len(data) :] = data
-                    elif data_type == "pos":
-                        pos_dset.resize((pos_dset.shape[0] + len(data),))
-                        pos_dset[-len(data) :] = data
-                    elif data_type == "vcf_id":
-                        vcf_id_dset.resize((vcf_id_dset.shape[0] + len(data),))
-                        vcf_id_dset[-len(data) :] = data
-                    elif data_type == "ref":
-                        ref_dset.resize((ref_dset.shape[0] + len(data),))
-                        ref_dset[-len(data) :] = data
-                    elif data_type == "alt":
-                        # Resize and write to the alt_dset dataset
-                        alt_dset.resize((alt_dset.shape[0] + len(data),))
-                        alt_dset[-len(data) :] = data
-                    elif data_type == "qual":
-                        qual_dset.resize((qual_dset.shape[0] + len(data),))
-                        qual_dset[-len(data) :] = data
-                    elif data_type == "vcf_filter":
-                        vcf_filter_dset.resize(
-                            (vcf_filter_dset.shape[0] + len(data),)
-                        )
-
-                        try:
-                            vcf_filter_dset[-len(data) :] = np.squeeze(data)
-                        except TypeError:
-                            vcf_filter_dset[-len(data) :] = np.full(
-                                (len(data),), ".", dtype=str
-                            )
-
-                    elif data_type == "format":
-                        format_dset.resize((format_dset.shape[0] + len(data),))
-                        format_dset[-len(data) :] = data
-
-                    elif data_type == "info":
-                        for k, v in data.items():
-                            v_str = np.array(v, dtype=str)
-                            info_dsets[k].resize(
-                                (info_dsets[k].shape[0] + len(v_str),)
-                            )
-                            info_dsets[k][-len(v_str) :] = v_str
-
-                    elif data_type == "calldata":
-                        for k, v in data.items():
-                            v_str = np.array(v, dtype=str)
-                            calldata_dsets[k].resize(
-                                (
-                                    calldata_dsets[k].shape[0] + len(v_str),
-                                    len(samples),
-                                )
-                            )
-                            calldata_dsets[k][-len(v_str) :, :] = v_str[
-                                :, sample_indices
-                            ]
-
-                    elif data_type == "snp_data":
-                        snp_data = np.array(data, dtype=str)
-                        snp_data_dset.resize(
-                            (snp_data_dset.shape[0] + len(data), len(samples))
-                        )
-                        snp_data_dset[-len(data) :, :] = np.array(data)[
-                            :, sample_indices
-                        ]
-                vcf.reset()
-
-        snp_data = None
-        with h5py.File(h5_outfile, "r") as f:
-            # Load the entire dataset into a NumPy array
-            snp_data = f["snp_data"][:]
-
-        snp_data = np.array(snp_data, dtype=str)
-
-        dir_path = os.path.join(
-            f"{self.prefix}_output", "gtdata", "alignments", "vcf"
-        )
-        Path(dir_path).mkdir(exist_ok=True, parents=True)
-        file_path = os.path.join(dir_path, "vcf_attributes.h5")
-
-        return file_path, snp_data.T.tolist(), samples
-
-    def fetch_data(
-        self,
-        vcf,
-        data_type,
-        loci_indices,
-        chunk_size,
-        info_fields,
-        IUPAC_MAPPING,
-    ):
-        def transform_gt(gt, ref, alt):
-            gt_array = np.array(gt)
-
-            try:
-                alt_array = [ref] + list(
-                    alt
-                )  # Adding the reference at the beginning
-            except TypeError:
-                alt_array = [ref] + list(".")
-
-            # Function to apply transformation for each pair
-            def transform_pair(pair):
-                allele1, allele2 = pair
-                if allele1 is None or allele2 is None:
-                    return "N"
-                a1, a2 = alt_array[allele1], alt_array[allele2]
-                a1, a2 = sorted(
-                    [a1, a2]
-                )  # Sort the alleles to ensure the correct mapping
-                return IUPAC_MAPPING[(a1, a2)]
-
-            return list(map(transform_pair, gt_array))
-
-        # Initialize the data containers for each data type
-        data_containers = {
-            "chrom": [],
-            "pos": [],
-            "vcf_id": [],
-            "ref": [],
-            "alt": [],
-            "qual": [],
-            "vcf_filter": [],
-            "format": [],
-            "snp_data": [],
-            "info": defaultdict(list),
-            "calldata": defaultdict(list),
-        }
-
-        for i, variant in enumerate(vcf.fetch()):
-            # Process only the required variants if loci_indices is provided
-            if loci_indices is not None and i not in loci_indices:
-                continue
-
-            # Process the specific data type
-            if data_type == "chrom":
-                data_containers["chrom"].append(variant.chrom)
-            elif data_type == "pos":
-                data_containers["pos"].append(variant.pos)
-            elif data_type == "vcf_id":
-                data_containers["vcf_id"].append(
-                    "." if variant.id is None else variant.id
-                )
-            elif data_type == "ref":
-                data_containers["ref"].append(variant.ref)
-            elif data_type == "alt":
-                if variant.alts is None:
-                    data_containers["alt"].append(".")
-                else:
-                    data_containers["alt"].append(",".join(list(variant.alts)))
-            elif data_type == "qual":
-                data_containers["qual"].append(variant.qual)
-            elif data_type == "vcf_filter":
-                data_containers["vcf_filter"].append(variant.filter)
-            elif data_type == "format":
-                data_containers["format"].append(
-                    ":".join(list(variant.format.keys()))
-                )
-            elif data_type == "snp_data":
-                gt = [
-                    variant.samples[sample].get("GT", "./.")
-                    for sample in variant.samples
-                ]
-
-                snp_data = transform_gt(gt, variant.ref, variant.alts)
-                data_containers["snp_data"].append(snp_data)
-
-            elif data_type == "info":
-                for k in info_fields:
-                    value = variant.info.get(k, ".")
-                    processed_value = (
-                        ",".join(list(value))
-                        if isinstance(value, tuple)
-                        else value
-                    )
-                    data_containers["info"][k].append(processed_value)
-
-            elif data_type == "calldata":
-                for field in variant.format.keys():
-                    if field != "GT":
-                        key = field
-                        value = [
-                            ",".join(
-                                list(variant.samples[sample].get(field, (".")))
-                            )
-                            if isinstance(
-                                variant.samples[sample].get(field), tuple
-                            )
-                            else variant.samples[sample].get(field, ".")
-                            for sample in variant.samples
-                        ]
-                        data_containers["calldata"][key].append(value)
-
-            # If reached chunk size, yield and reset current chunk
-            if (i + 1) % chunk_size == 0:
-                yield data_containers[data_type]
-
-                if data_type in ["calldata", "info"]:
-                    data_containers[data_type] = defaultdict(list)
-                else:
-                    data_containers[data_type] = []
-
-        # Yield remaining data if any
-        if data_containers[data_type]:
-            yield data_containers[data_type]
-            if data_type in ["calldata", "info"]:
-                data_containers[data_type] = defaultdict(list)
-            else:
-                data_containers[data_type] = []
-
-    def _get_ref_alt_alleles(
-        self,
-        data: np.ndarray,
-    ) -> Tuple[np.ndarray, np.ndarray, np.ndarray]:
-        """
-        Find the most common and second most common alleles in each column of a 2D numpy array.
-
-        Args:
-            data (np.ndarray): A 2D numpy array where each column represents different data.
-
-        Returns:
-            Tuple[np.ndarray, np.ndarray, np.ndarray]: A tuple of three numpy arrays. The first array contains the most common alleles in each column. The second array contains the second most common alleles in each column, or None if a column doesn't have a second most common allele. The third array contains the less common alleles in each column, or None if a column doesn't have less common alleles.
-        """
-
-        iupac_codes = {
-            "A": ("A", "A"),
-            "C": ("C", "C"),
-            "G": ("G", "G"),
-            "T": ("T", "T"),
-            "R": ("A", "G"),
-            "Y": ("C", "T"),
-            "S": ("G", "C"),
-            "W": ("A", "T"),
-            "K": ("G", "T"),
-            "M": ("A", "C"),
-        }
-
-        if not isinstance(data, np.ndarray):
-            data = np.array(data)
-
-        most_common_alleles = []
-        second_most_common_alleles = []
-        less_common_alleles_list = []
-
-        for column in data.T:
-            alleles = []
-            for genotype in column:
-                if genotype not in ["N", "-", "?"]:
-                    alleles.extend(
-                        iupac_codes.get(genotype, (genotype, genotype))
-                    )
-                elif genotype in ["A", "C", "G", "T"]:
-                    alleles.extend([genotype, genotype])
-
-            allele_counts = Counter(alleles)
-            most_common = allele_counts.most_common(1)
-            most_common_allele = most_common[0][0] if most_common else None
-
-            if most_common_allele in ["N", "-", "?"]:
-                sorted_counts = sorted(
-                    allele_counts.items(), key=lambda x: x[1], reverse=True
-                )
-                for allele, count in sorted_counts:
-                    if allele not in ["N", "-", "?"]:
-                        most_common_allele = allele
-                        break
-
-            most_common_alleles.append(most_common_allele)
-
-            # Exclude the most common allele for the subsequent calculations
-            if most_common_allele:
-                del allele_counts[most_common_allele]
-
-            sorted_counts = sorted(
-                allele_counts.items(), key=lambda x: x[1], reverse=True
-            )
-
-            second_most_common_allele = (
-                sorted_counts[0][0] if sorted_counts else None
-            )
-            second_most_common_alleles.append(second_most_common_allele)
-
-            less_common_alleles = [
-                allele for allele, count in sorted_counts[1:]
-            ]
-            less_common_alleles_list.append(
-                less_common_alleles if less_common_alleles else None
-            )
-
-        return (
-            most_common_alleles,
-            second_most_common_alleles,
-            less_common_alleles_list,
-        )
-
-    def _snpdata2gtarray(self, snpdata):
-        iupac_codes = {
-            "M": ("A", "C"),
-            "R": ("A", "G"),
-            "W": ("A", "T"),
-            "S": ("C", "G"),
-            "Y": ("C", "T"),
-            "K": ("G", "T"),
-            "A": ("A", "A"),
-            "T": ("T", "T"),
-            "G": ("G", "G"),
-            "C": ("C", "C"),
-            "N": ("N", "N"),
-            "-": ("N", "N"),
-            "?": ("N", "N"),
-        }
-
-        # Convert the 2D list to a numpy array and transpose it
-        snpdata_array = np.array(snpdata).T
-
-        # Use vectorization to map the IUPAC codes to pairs of nucleotides
-        snpdata_tuples = np.vectorize(iupac_codes.get)(snpdata_array)
-
-        # Convert the tuple of arrays into a 3D array
-        snpdata_tuples = np.stack(snpdata_tuples, axis=-1)
-
-        return snpdata_tuples
-
-    def write_phylip(
-        self,
-        output_file: str,
-        genotype_data=None,
-        snp_data: List[List[str]] = None,
-        samples: List[str] = None,
-        verbose: bool = False,
-    ):
-        """
-        Write the alignment as a PHYLIP file.
-
-        Args:
-            output_file (str): Name of the output phylip file.
-
-            genotype_data (GenotypeData, optional): GenotypeData instance. Uses snp_data from the provided GenotypeData object to write the file. genotype_data and snp_data cannot both be provided.
-
-            snp_data (List[List[str]], optional): snp_data object obtained from a GenotypeData object. genotype_data and snp_data cannot both be provided. If snp_data is not None, then samples must also be provided.
-
-            samples (List[str], optional): List of sample IDs. Must be provided if snp_data is not None.
-
-            verbose (bool, optional): If True, status updates are printed.
-
-        Raises:
-            TypeError: If genotype_data and snp_data are both provided.
-            TypeError: If samples is not provided when snp_data is provided.
-            ValueError: If samples and snp_data are not the same length.
-        """
-        if verbose:
-            print(f"\nWriting to PHYLIP file {output_file}...")
-
-        if genotype_data is not None and snp_data is not None:
-            raise TypeError(
-                "genotype_data and snp_data cannot both be NoneType"
-            )
-        elif genotype_data is None and snp_data is None:
-            snp_data = self.snp_data
-            samples = self.samples
-        elif genotype_data is not None and snp_data is None:
-            snp_data = genotype_data.snp_data
-            samples = genotype_data.samples
-        elif genotype_data is None and snp_data is not None:
-            if samples is None:
-                raise TypeError("samples must be provided if snp_data is None")
-
-        if len(samples) != len(snp_data):
-            raise ValueError(
-                f"samples and snp_data are not the same length: {len(samples)}, {len(snp_data)}"
-            )
-
-        with open(output_file, "w") as f:
-            aln = pd.DataFrame(snp_data)
-            n_samples, n_loci = aln.shape
-            f.write(f"{n_samples} {n_loci}\n")
-            for sample, sample_data in zip(samples, snp_data):
-                genotype_data = "".join(str(x) for x in sample_data)
-                f.write(f"{sample}\t{genotype_data}\n")
-
-        if verbose:
-            print(f"Successfully wrote PHYLIP file!")
-
-    def calculate_ns(self, snp_data):
-        ns = [
-            sum(1 for nucleotide in site if nucleotide != "N")
-            for site in zip(*snp_data)
-        ]
-        return ns
-
-    def calculate_af(self, snp_data, alternate_alleles):
-        # IUPAC ambiguity characters mapping to pairs of nucleotides
-        iupac_mapping = {
-            "R": ("A", "G"),
-            "Y": ("C", "T"),
-            "S": ("G", "C"),
-            "W": ("A", "T"),
-            "K": ("G", "T"),
-            "M": ("A", "C"),
-        }
-
-        af = []
-        # Looping through sites and corresponding alternate alleles simultaneously
-        for site, alt_allele in zip(zip(*snp_data), alternate_alleles):
-            count = Counter()
-            for nucleotide in site:
-                if nucleotide in iupac_mapping:
-                    count[iupac_mapping[nucleotide][0]] += 0.5
-                    count[iupac_mapping[nucleotide][1]] += 0.5
-                else:
-                    count[nucleotide] += 1
-
-            # Removing missing data ("N") from the count
-            count.pop("N", None)
-
-            try:
-                # Calculating the frequency of the specified alternate allele
-                frequency = count[alt_allele] / sum(count.values())
-            except ZeroDivisionError:
-                frequency = 0.0
-            af.append(frequency)
-        return af
-
-    def calculate_allele_counts(self, snp_data):
-        # IUPAC ambiguity characters mapping to pairs of nucleotides
-        iupac_mapping = {
-            "R": ("A", "G"),
-            "Y": ("C", "T"),
-            "S": ("G", "C"),
-            "W": ("A", "T"),
-            "K": ("G", "T"),
-            "M": ("A", "C"),
-        }
-
-        result = []
-        # Looping through sites
-        for site in zip(*snp_data):
-            count = Counter()
-            for nucleotide in site:
-                if nucleotide in iupac_mapping:
-                    # Incrementing count by 1 for both involved alleles in the case of heterozygous characters
-                    count[iupac_mapping[nucleotide][0]] += 1
-                    count[iupac_mapping[nucleotide][1]] += 1
-                elif nucleotide != "N":  # Ignoring missing values
-                    count[
-                        nucleotide
-                    ] += 2  # Increasing count by 2 for non-heterozygous nucleotides
-
-            # Formatting the counts as required
-            formatted_count = ",".join(
-                str(count[x]) for x in ["C", "A", "T", "G"]
-            )
-            result.append(formatted_count)
-
-        return result
-
-    def write_vcf(
-        self,
-        output_filename: str,
-        hdf5_file_path: str = None,
-        chunk_size=1000,
-    ) -> None:
-        """
-        Writes the GenotypeData object data to a VCF file.
-
-        Args:
-            output_filename (str): The name of the VCF file to write to.
-            hdf5_file_path (str, optional): The path to the HDF5 file containing VCF attributes. If None, then uses the vcf_attributes property to find the file. Defaults to None.
-            chunk_size (int, optional): Chunk size to process the data lines. This reduces memory consumption. You can set it higher if computation is too slow. Defaults to 1000.
-        """
-
-        if self.verbose:
-            print("\nWriting vcf file...")
-
-        if self.vcf_attributes is None:
-            ns = self.calculate_ns(self.snp_data)
-            af = self.calculate_af(self.snp_data, self.alt)
-
-            vcf_attributes = {
-                "chrom": [f"locus_{i}" for i in range(self.num_snps)],
-                "pos": ["1" for x in range(self.num_snps)],
-                "id": ["." for x in range(self.num_snps)],
-                "ref": [x if x is not None else "N" for x in self.ref],
-                "alt": ["." if x is None else x for x in self.alt],
-                "qual": ["." for x in range(self.num_snps)],
-                "filter": ["." for x in range(self.num_snps)],
-                "info": {
-                    "NS": [f"NS={v}" for v in ns],
-                    "MAF": [f"AF={round(x, 3)}" for x in af],
-                },
-                "format": ["GT" for x in range(self.num_snps)],
-            }
-
-            vcf_attributes["alt"] = [
-                [x] + y if y else [x]
-                for x, y in zip(vcf_attributes["alt"], self._alt2)
-            ]
-            vcf_attributes["alt"] = [
-                ",".join(x) for x in vcf_attributes["alt"]
-            ]
-
-            # IUPAC ambiguity codes mapping
-            iupac_mapping = {
-                "R": "0/1",
-                "Y": "0/1",
-                "S": "0/1",
-                "W": "0/1",
-                "K": "0/1",
-                "M": "0/1",
-                "B": "0/1",
-                "D": "0/1",
-                "H": "0/1",
-                "V": "0/1",
-            }
-
-            def replace_alleles(row, ref, alt):
-                for i in range(9, len(row)):
-                    # Replace the reference allele with "0/0"
-                    row[i] = row[i].replace(ref, "0/0")
-                    # Replace any alternate allele with "1/1"
-                    for a in alt:
-                        row[i] = row[i].replace(a, "1/1")
-                    # Replace IUPAC ambiguity codes with "0/1"
-                    for iupac, replacement in iupac_mapping.items():
-                        row[i] = row[i].replace(iupac, replacement)
-                    row[i] = row[i].replace("N", "./.")
-                    row[i] = row[i].replace("-", "./.")
-                    row[i] = row[i].replace("?", "./.")
-                return "\t".join(row) + "\n"
-
-            with open(output_filename, "w") as fout:
-                sample_header = "\t".join(self.samples)
-
-                vcf_header = textwrap.dedent(
-                    f"""\
-                    ##fileformat=VCFv4.0
-                    ##fileDate={datetime.now().date()}
-                    ##source=SNPio
-                    ##phasing=unphased
-                    ##INFO=<ID=NS,Number=1,Type=Integer,Description="Number of Samples With Data">
-                    ##INFO=<ID=VAF,Number=A,Type=Float,Description="Variant Allele Frequency">
-                    ##FORMAT=<ID=GT,Number=1,Type=String,Description="Genotype">
-                    #CHROM\tPOS\tID\tREF\tALT\tQUAL\tFILTER\tINFO\tFORMAT\t{sample_header}\n"""
-                )
-                gt = np.array(self.snp_data, dtype=str).T.tolist()
-                gt_joined = ["\t".join(list(map(str, x))) for x in gt]
-
-                info = {k: f"{k}={str(v)}" for k, v in vcf_attributes.items()}
-                info_joined = [
-                    ";".join(list(map(str, values)))
-                    for values in zip(*vcf_attributes["info"].values())
-                ]
-                vcf_attributes["info"] = info_joined
-
-                vcf_attributes["calldata"] = gt_joined
-
-                lines_data = []
-                for i in range(self.num_snps):
-                    line = [
-                        vcf_attributes["chrom"][i],
-                        vcf_attributes["pos"][i],
-                        vcf_attributes["id"][i],
-                        vcf_attributes["ref"][i],
-                        vcf_attributes["alt"][i],
-                        vcf_attributes["qual"][i],
-                        vcf_attributes["filter"][i],
-                        vcf_attributes["info"][i],
-                        vcf_attributes["format"][i],
-                        vcf_attributes["calldata"][i],
-                    ]
-                    lines_data.append(list(map(str, line)))
-
-                new_lines = [
-                    replace_alleles(row, ref, alt)
-                    for row, ref, alt in zip(
-                        lines_data,
-                        vcf_attributes["ref"],
-                        vcf_attributes["alt"],
-                    )
-                ]
-
-                # new_lines = align_columns(new_lines, alignment="left")
-
-                fout.write(vcf_header)
-                for line in new_lines:
-                    fout.write(line)
-
-            if self.verbose:
-                print("\nSuccessfully wrote VCF file!\n")
-
-            return None
-
-        if hdf5_file_path is None:
-            hdf5_file_path = self.vcf_attributes
-
-        def replace_alleles(row, ref, alt):
-            for i in range(9, len(row)):
-                # Replace the reference allele with "0"
-                row[i] = row[i].replace(ref, "0")
-                # Replace any alternate allele with "1"
-                for a in alt:
-                    row[i] = row[i].replace(a, "1")
-            return ["\t".join(str(x)) + "\n" for x in row]
-
-        # 1. Opening the HDF5 File and VCF File
-        with h5py.File(hdf5_file_path, "r") as hdf5_file:
-            vcf_header = self.vcf_header
-            with open(output_filename, "w") as f:
-                for header_record in vcf_header.records:
-                    f.write(str(header_record))
-                sample_header = "\t".join(self.samples)
-                f.write(
-                    textwrap.dedent(
-                        f"#CHROM\tPOS\tID\tREF\tALT\tQUAL\tFILTER\tINFO\tFORMAT\t{sample_header}\n"
-                    )
-                )
-
-                # 2. Reading Attributes in Chunks
-                for start in range(0, len(hdf5_file["chrom"]), chunk_size):
-                    end = min(start + chunk_size, len(hdf5_file["chrom"]))
-
-                    # Read the chunk from the HDF5 file
-                    chrom = hdf5_file["chrom"][start:end]
-                    pos = hdf5_file["pos"][start:end]
-                    vcf_id = hdf5_file["vcf_id"][start:end]
-                    ref = hdf5_file["ref"][start:end]
-                    alt = hdf5_file["alt"][start:end]
-                    qual = hdf5_file["qual"][start:end]
-                    fltr = hdf5_file["filter"][start:end]
-                    info_keys = list(hdf5_file["info"].keys())
-                    info = defaultdict(list)
-                    for k in info_keys:
-                        info[k] = hdf5_file[f"info/{k}"][start:end]
-
-                    fmt = hdf5_file["format"][start:end]
-
-                    calldata_keys = list(hdf5_file["calldata"].keys())
-
-                    calldata = defaultdict(list)
-                    for k in calldata_keys:
-                        calldata[k] = hdf5_file[f"calldata/{k}"][start:end, :]
-
-                    fmt_keys = list(set(fmt))
-
-                    if len(fmt_keys) > 1:
-                        raise ValueError(
-                            "There was a discrepancy in the FORMAT keys."
-                        )
-
-                    fmt_keys = str(fmt_keys[0])
-                    fmt_keys = fmt_keys.strip().split(":")
-
-                    # Function to process keys (you can modify this based on the specific format)
-                    def process_key(key):
-                        return key.strip("b'")
-
-                    # Process fmt_keys
-                    fmt_keys = [process_key(k) for k in fmt_keys]
-
-                    # Extracting fmt_keys and removing "GT" if present
-                    fmt_keys = [str(k) for k in fmt_keys if k != "GT"]
-
-                    # Extract the values corresponding to the order in fmt_keys
-                    calldata_list = [calldata[k] for k in fmt_keys]
-
-                    # Transpose the list of lists
-                    calldata_transposed = list(map(list, zip(*calldata_list)))
-
-                    # Join the corresponding elements of the lists
-                    calldata_str = [
-                        [
-                            ":".join(
-                                [
-                                    e.decode()
-                                    if isinstance(e, bytes)
-                                    else str(e)
-                                    for e in row
-                                ]
-                            )
-                            for row in zip(*rows)
-                        ]
-                        for rows in calldata_transposed
-                    ]
-
-                    # Convert to a NumPy array
-                    calldata_str_array = np.array(calldata_str, dtype=str)
-
-                    # 3. Processing the Chunk
-                    # Convert the data into the required format
-                    chrom = chrom.astype(str)
-                    vcf_id = vcf_id.astype(str)
-                    ref = ref.astype(str)
-                    alt_str = alt.astype(str)
-                    pos_str = pos.astype(str)
-                    qual_str = qual.astype(str)
-                    fltr_str = fltr.astype(str)
-                    fmt_str = fmt.astype(str)
-
-                    snp_data = np.array(self.snp_data, dtype=str)[:, start:end]
-
-                    # Create the genotype string
-                    gt = self._snpdata2gtarray(snp_data)
-                    gt_0 = gt[:, :, 0].astype(str)
-                    gt_1 = gt[:, :, 1].astype(str)
-                    gt_joined = np.char.add(np.char.add(gt_0, "/"), gt_1)
-                    gt_joined[gt_joined == "N/N"] = "./."
-                    gt_joined = np.char.add(gt_joined, ":")
-                    gt_joined = gt_joined.astype(str)
-                    gt_joined = np.char.add(gt_joined, calldata_str_array)
-
-                    info_arrays = {
-                        key: np.char.add(f"{key}=", value.astype(str))
-                        for key, value in info.items()
-                    }
-
-                    info_arrays = np.array(
-                        list(info_arrays.values()), dtype=str
-                    )
-
-                    # Join the elements along the last axis
-                    info_result = np.apply_along_axis(
-                        lambda x: ";".join(x), 0, info_arrays
-                    )
-
-                    # Concatenate the data into lines
-                    lines_data = np.stack(
-                        (
-                            chrom,
-                            pos_str,
-                            vcf_id,
-                            ref,
-                            alt_str,
-                            qual_str,
-                            fltr_str,
-                            info_result,
-                            fmt_str,
-                        ),
-                        axis=-1,
-                    )
-                    lines = np.hstack((lines_data, gt_joined))
-
-                    # Replace alleles with numerical values
-                    ref_alleles = lines[:, 3]
-                    alt_alleles = [
-                        alt_str.strip().split(",") for alt_str in lines[:, 4]
-                    ]
-                    new_lines = [
-                        replace_alleles(row, ref, alt)
-                        for row, ref, alt in zip(
-                            lines, ref_alleles, alt_alleles
-                        )
-                    ]
-                    new_lines = ["\t".join(x) + "\n" for x in lines]
-
-                    # 4. Writing the Chunk to the VCF File
-                    # Write the processed lines for this chunk to the VCF file
-                    f.writelines(new_lines)
-
-        if self.verbose:
-            print("\nSuccessfully wrote VCF file!\n")
-
-    def read_012(self) -> None:
-        """
-        Read 012-encoded comma-delimited file.
-
-        Raises:
-            ValueError: Sequences differ in length.
-        """
-        if self.verbose:
-            print(f"\nReading 012-encoded file {self.filename}...")
-
-        self._check_filetype("012")
-        snp_data = list()
-        num_snps = list()
-
-        with open(self.filename, "r") as fin:
-            num_inds = 0
-            for line in fin:
-                line = line.strip()
-                if not line:
-                    continue
-                cols = line.split(",")
-                inds = cols[0]
-                snps = cols[1:]
-                num_snps.append(len(snps))
-                num_inds += 1
-                snp_data.append(snps)
-                self._samples.append(inds)
-
-        if len(list(set(num_snps))) > 1:
-            raise ValueError(
-                "All sequences must be the same length; "
-                "at least one sequence differs in length from the others\n"
-            )
-
-        df = pd.DataFrame(snp_data)
-        df.replace("NA", "-9", inplace=True)
-        df = df.astype("int")
-
-        # Decodes 012 and converts to self._snp_data List[List[str]]
-        self.genotypes_012 = df
-
-        self._ref = None
-        self._alt = None
-
-        if self.verbose:
-            print(f"012 file successfully loaded!")
-            print(
-                f"\nFound {self.num_snps} SNPs and {self.num_inds} "
-                f"individuals...\n"
-            )
-
-    def convert_012(
-        self,
-        snps: List[List[str]],
-        vcf: bool = False,
-        impute_mode: bool = False,
-    ) -> List[List[int]]:
-        """
-        Encode IUPAC nucleotides as 0 (reference), 1 (heterozygous), and 2 (alternate) alleles.
-
-        Args:
-            snps (List[List[str]]): 2D list of genotypes of shape (n_samples, n_sites).
-
-            vcf (bool, optional): Whether or not VCF file input is provided. Not yet supported. Defaults to False.
-
-            impute_mode (bool, optional): Whether or not ``convert_012()`` is called in impute mode. If True, then returns the 012-encoded genotypes and does not set the ``self.snp_data`` property. If False, it does the opposite. Defaults to False.
-
-        Returns:
-            List[List[int]], optional: 012-encoded genotypes as a 2D list of shape (n_samples, n_sites). Only returns value if ``impute_mode`` is True.
-
-            List[int], optional: List of integers indicating bi-allelic site indexes.
-
-            int, optional: Number of remaining valid sites.
-
-        Warnings:
-            UserWarning: If site is monomorphic.
-            UserWarning: If site has >2 alleles.
-
-        Todo:
-            skip and impute_mode are now deprecated.
-        """
-        warnings.formatwarning = self._format_warning
-
-        skip = 0
-        snps_012 = []
-        new_snps = []
-        monomorphic_sites = []
-        non_biallelic_sites = []
-        all_missing = []
-
-        if impute_mode:
-            imp_snps = list()
-
-        for i in range(0, len(snps)):
-            new_snps.append([])
-
-        # TODO: valid_sites is now deprecated.
-        valid_sites = np.ones(len(snps[0]))
-        for j in range(0, len(snps[0])):
-            loc = []
-            for i in range(0, len(snps)):
-                if vcf:
-                    loc.append(snps[i][j])
-                else:
-                    loc.append(snps[i][j].upper())
-
-            if all(x == "N" for x in loc):
-                all_missing.append(j)
-                continue
-            num_alleles = sequence_tools.count_alleles(loc, vcf=vcf)
-            if num_alleles != 2:
-                # If monomorphic
-                if num_alleles < 2:
-                    monomorphic_sites.append(j)
-                    try:
-                        ref = list(
-                            map(
-                                sequence_tools.get_major_allele,
-                                loc,
-                                [vcf for x in loc],
-                            )
-                        )
-                        ref = str(ref[0])
-                    except IndexError:
-                        ref = list(
-                            map(
-                                sequence_tools.get_major_allele,
-                                loc,
-                                [vcf for x in loc],
-                            )
-                        )
-                    alt = None
-
-                    if vcf:
-                        for i in range(0, len(snps)):
-                            gen = snps[i][j].split("/")
-                            if gen[0] in ["-", "-9", "N"] or gen[1] in [
-                                "-",
-                                "-9",
-                                "N",
-                            ]:
-                                new_snps[i].append(-9)
-
-                            elif gen[0] == gen[1] and gen[0] == ref:
-                                new_snps[i].append(0)
-
-                            else:
-                                new_snps[i].append(1)
-                    else:
-                        for i in range(0, len(snps)):
-                            if loc[i] in ["-", "-9", "N"]:
-                                new_snps[i].append(-9)
-
-                            elif loc[i] == ref:
-                                new_snps[i].append(0)
-
-                            else:
-                                new_snps[i].append(1)
-
-                # If >2 alleles
-                elif num_alleles > 2:
-                    non_biallelic_sites.append(j)
-                    all_alleles = sequence_tools.get_major_allele(loc, vcf=vcf)
-                    all_alleles = [str(x[0]) for x in all_alleles]
-                    ref = all_alleles.pop(0)
-                    alt = all_alleles.pop(0)
-                    others = all_alleles
-
-                    if vcf:
-                        for i in range(0, len(snps)):
-                            gen = snps[i][j].split("/")
-                            if gen[0] in ["-", "-9", "N"] or gen[1] in [
-                                "-",
-                                "-9",
-                                "N",
-                            ]:
-                                new_snps[i].append(-9)
-
-                            elif gen[0] == gen[1] and gen[0] == ref:
-                                new_snps[i].append(0)
-
-                            elif gen[0] == gen[1] and gen[0] == alt:
-                                new_snps[i].append(2)
-
-                            # Force biallelic
-                            elif gen[0] == gen[1] and gen[0] in others:
-                                new_snps[i].append(2)
-
-                            else:
-                                new_snps[i].append(1)
-                    else:
-                        for i in range(0, len(snps)):
-                            if loc[i] in ["-", "-9", "N"]:
-                                new_snps[i].append(-9)
-
-                            elif loc[i] == ref:
-                                new_snps[i].append(0)
-
-                            elif loc[i] == alt:
-                                new_snps[i].append(2)
-
-                            # Force biallelic
-                            elif loc[i] in others:
-                                new_snps[i].append(2)
-
-                            else:
-                                new_snps[i].append(1)
-
-            else:
-                ref, alt = sequence_tools.get_major_allele(loc, vcf=vcf)
-                ref = str(ref)
-                alt = str(alt)
-
-                if vcf:
-                    for i in range(0, len(snps)):
-                        gen = snps[i][j].split("/")
-                        if gen[0] in ["-", "-9", "N"] or gen[1] in [
-                            "-",
-                            "-9",
-                            "N",
-                        ]:
-                            new_snps[i].append(-9)
-
-                        elif gen[0] == gen[1] and gen[0] == ref:
-                            new_snps[i].append(0)
-
-                        elif gen[0] == gen[1] and gen[0] == alt:
-                            new_snps[i].append(2)
-
-                        else:
-                            new_snps[i].append(1)
-                else:
-                    for i in range(0, len(snps)):
-                        if loc[i] in ["-", "-9", "N"]:
-                            new_snps[i].append(-9)
-
-                        elif loc[i] == ref:
-                            new_snps[i].append(0)
-
-                        elif loc[i] == alt:
-                            new_snps[i].append(2)
-
-                        else:
-                            new_snps[i].append(1)
-
-        outdir = os.path.join(f"{self.prefix}_output", "gtdata", "logs")
-        Path(outdir).mkdir(exist_ok=True, parents=True)
-        if monomorphic_sites:
-            # TODO: Check here if column is all missing. What to do in this
-            # case? Error out?
-            fname = "monomorphic_sites.txt"
-            outfile = os.path.join(outdir, fname)
-            with open(outfile, "w") as fout:
-                fout.write(",".join([str(x) for x in monomorphic_sites]))
-
-            warnings.warn(
-                f"\nMonomorphic sites detected. You can check the locus indices in the following log file: {outfile}\n"
-            )
-
-        if non_biallelic_sites:
-            fname = "non_biallelic_sites.txt"
-            outfile = os.path.join(outdir, fname)
-            with open(outfile, "w") as fout:
-                fout.write(",".join([str(x) for x in non_biallelic_sites]))
-
-            warnings.warn(
-                f"\nSNP column indices listed in the log file {outfile} had >2 "
-                f"alleles and was forced to "
-                f"be bi-allelic. If that is not what you want, please "
-                f"fix or remove the column and re-run.\n"
-            )
-
-        if all_missing:
-            fname = "all_missing.txt"
-            outfile = os.path.join(outdir, fname)
-            with open(outfile, "w") as fout:
-                ",".join([str(x) for x in all_missing])
-
-            warnings.warn(
-                f" SNP column indices found in the log file {outfile} had all missing data and were excluded from the alignment.\n"
-            )
-
-        # TODO: skip and impute_mode are now deprecated.
-        if skip > 0:
-            if impute_mode:
-                print(
-                    f"\nWarning: Skipping {skip} non-biallelic sites following "
-                    "imputation\n"
-                )
-            else:
-                print(f"\nWarning: Skipping {skip} non-biallelic sites\n")
-
-        for s in new_snps:
-            if impute_mode:
-                imp_snps.append(s)
-            else:
-                snps_012.append(s)
-
-        if impute_mode:
-            return (
-                imp_snps,
-                valid_sites,
-                np.count_nonzero(~np.isnan(valid_sites)),
-            )
-        else:
-            return snps_012
-
-    def _convert_alleles(
-        self,
-        data: np.ndarray,
-        ref_alleles: np.ndarray,
-        alt_alleles: np.ndarray,
-    ) -> np.ndarray:
-        """
-        Replaces the values of a 3D numpy array according to provided conditions.
-
-        This method replaces the values in the array where the values "A", "G", "T", "C" equal to the ref allele are set to "0", the values "A", "T", "G", "C" that are equal to the alt allele should be "1", and the values equal to "N" are set to "N".
-
-        Args:
-            data (np.ndarray): A 3D numpy array holding the original data of shape (n_loci, n_samples, 2).
-
-            ref_alleles (np.ndarray): A numpy array holding the reference alleles for each column in ``data``\.
-
-            alt_alleles (np.ndarray): A numpy array holding the alternate alleles for each column in ``data``\.
-
-        Returns:
-            np.ndarray: A new 3D numpy array with values replaced according to the provided conditions.
-        """
-
-        # Create a new array to hold the output, initially filled with 'N'
-        new_data = np.full_like(data, "N")
-
-        # Reshape ref_alleles and alt_alleles for broadcasting
-        ref_alleles = ref_alleles[:, None, None]
-        alt_alleles = alt_alleles[:, None, None]
-
-        # Set locations matching the ref allele to '0'
-        new_data[data == ref_alleles] = "0"
-
-        # Set locations matching the alt allele to '1'
-        new_data[data == alt_alleles] = "1"
-
-        return new_data
-
-    def _make_snpsdict(
-        self, samples: List[str] = None, snp_data: List[List[str]] = None
-    ) -> Dict[str, List[str]]:
-        """
-        Make a dictionary with SampleIDs as keys and a list of SNPs associated with the sample as the values.
-
-        Args:
-            samples (List[str], optional): List of sample IDs. If not provided, uses self.samples.
-
-            snp_data (List[List[str]], optional): 2D list of genotypes. If not provided, uses self.snp_data.
-
-        Returns:
-            Dict[str, List[str]]: Dictionary with sample IDs as keys and a list of SNPs as values.
-        """
-        if samples is None:
-            samples = self.samples
-        if snp_data is None:
-            snp_data = self.snp_data
-
-        snpsdict = {}
-        for ind, seq in zip(samples, snp_data):
-            snpsdict[ind] = seq
-        return snpsdict
-
-    def _format_warning(
-        self, message, category, filename, lineno, file=None, line=None
-    ) -> str:
-        """
-        Set the format of warnings.warn warnings.
-
-        This method defines the format of warning messages printed by the warnings module when using `warnings.warn()`.
-
-        Args:
-            message (str): Warning message to be printed.
-
-            category (str): Type of warning.
-
-            filename (str): Name of the Python file where the warning was raised.
-
-            lineno (str): Line number where the warning occurred.
-
-        Returns:
-            str: Formatted warning message.
-
-        Note:
-            To set the format of warnings, use `warnings.formatwarning = self._format_warning`.
-        """
-        return f"{filename}:{lineno}: {category.__name__}:{message}"
-
-    def convert_onehot(
-        self,
-        snp_data: Union[np.ndarray, List[List[int]]],
-        encodings_dict: Optional[Dict[str, int]] = None,
-    ) -> np.ndarray:
-        """
-        Convert input data to one-hot encoded format.
-
-        Args:
-            snp_data (Union[np.ndarray, List[List[int]]]): Input 012-encoded data of shape (n_samples, n_SNPs).
-
-            encodings_dict (Optional[Dict[str, int]]): Encodings to convert structure to phylip format. Defaults to None.
-
-        Returns:
-            np.ndarray: One-hot encoded data.
-
-        Note:
-            If the data file type is "phylip" and `encodings_dict` is not provided, default encodings for nucleotides are used.
-
-            If the data file type is "structure1row" or "structure2row" and `encodings_dict` is not provided, default encodings for alleles are used.
-
-            Otherwise, if `encodings_dict` is provided, it will be used for conversion.
-
-        Warnings:
-            If the data file type is "phylip" or "structure" and ``encodings_dict`` is not provided, a default encoding will be used. It is recommended to provide custom encodings for accurate conversion.
-        """
-
-        if encodings_dict is None:
-            onehot_dict = get_onehot_dict()
-        else:
-            if isinstance(snp_data, np.ndarray):
-                snp_data = snp_data.tolist()
-            onehot_dict = encodings_dict
-        onehot_outer_list = list()
-
-        n_rows = len(self.samples) if encodings_dict is None else len(snp_data)
-
-        for i in range(n_rows):
-            onehot_list = list()
-            for j in range(len(snp_data[0])):
-                onehot_list.append(onehot_dict[snp_data[i][j]])
-            onehot_outer_list.append(onehot_list)
-
-        return np.array(onehot_outer_list)
-
-    def inverse_onehot(
-        self,
-        onehot_data: Union[np.ndarray, List[List[float]]],
-        encodings_dict: Optional[Dict[str, List[float]]] = None,
-    ) -> np.ndarray:
-        """
-        Convert one-hot encoded data back to original format.
-        Args:
-            onehot_data (Union[np.ndarray, List[List[float]]]): Input one-hot encoded data of shape (n_samples, n_SNPs).
-            encodings_dict (Optional[Dict[str, List[float]]]): Encodings to convert from one-hot encoding to original format. Defaults to None.
-        Returns:
-            np.ndarray: Original format data.
-        """
-
-        onehot_dict = (
-            get_onehot_dict() if encodings_dict is None else encodings_dict
-        )
-
-        # Create inverse dictionary (from list to key)
-        inverse_onehot_dict = {tuple(v): k for k, v in onehot_dict.items()}
-
-        if isinstance(onehot_data, np.ndarray):
-            onehot_data = onehot_data.tolist()
-
-        decoded_outer_list = []
-
-        for i in range(len(onehot_data)):
-            decoded_list = []
-            for j in range(len(onehot_data[0])):
-                # Look up original key using one-hot encoded list
-                decoded_list.append(
-                    inverse_onehot_dict[tuple(onehot_data[i][j])]
-                )
-            decoded_outer_list.append(decoded_list)
-
-        return np.array(decoded_outer_list)
-
-    def convert_int_iupac(
-        self,
-        snp_data: Union[np.ndarray, List[List[int]]],
-        encodings_dict: Optional[Dict[str, int]] = None,
-    ) -> np.ndarray:
-        """
-        Convert input data to integer-encoded format (0-9) based on IUPAC codes.
-
-        Args:
-            snp_data (numpy.ndarray of shape (n_samples, n_SNPs) or List[List[int]]): Input 012-encoded data.
-            encodings_dict (Dict[str, int] or None): Encodings to convert structure to phylip format.
-
-        Returns:
-            numpy.ndarray: Integer-encoded data.
-
-        Note:
-            If the data file type is "phylip" or "vcf" and `encodings_dict` is not provided, default encodings based on IUPAC codes are used.
-
-            If the data file type is "structure" and `encodings_dict` is not provided, default encodings for alleles are used.
-
-            Otherwise, if `encodings_dict` is provided, it will be used for conversion.
-        """
-
-        if encodings_dict is None:
-            int_iupac_dict = get_int_iupac_dict()
-        else:
-            if isinstance(snp_data, np.ndarray):
-                snp_data = snp_data.tolist()
-
-            int_iupac_dict = encodings_dict
-
-        outer_list = list()
-
-        n_rows = (
-            len(self._samples) if encodings_dict is None else len(snp_data)
-        )
-
-        for i in range(n_rows):
-            int_iupac = list()
-            for j in range(len(snp_data[0])):
-                int_iupac.append(int_iupac_dict[snp_data[i][j]])
-            outer_list.append(int_iupac)
-
-        return np.array(outer_list)
-
-    def inverse_int_iupac(
-        self,
-        int_encoded_data: Union[np.ndarray, List[List[int]]],
-        encodings_dict: Optional[Dict[str, int]] = None,
-    ) -> np.ndarray:
-        """
-        Convert integer-encoded data back to original format.
-        Args:
-            int_encoded_data (numpy.ndarray of shape (n_samples, n_SNPs) or List[List[int]]): Input integer-encoded data.
-            encodings_dict (Dict[str, int] or None): Encodings to convert from integer encoding to original format.
-        Returns:
-            numpy.ndarray: Original format data.
-        """
-
-<<<<<<< HEAD
-        int_encodings_dict = (
-            get_int_iupac_dict() if encodings_dict is None else encodings_dict
-        )
-=======
-        if encodings_dict is None:
-            int_encodings_dict = {
-                "A": 0,
-                "T": 1,
-                "G": 2,
-                "C": 3,
-                "W": 4,
-                "R": 5,
-                "M": 6,
-                "K": 7,
-                "Y": 8,
-                "S": 9,
-                "N": -9,
-            }
-        else:
-            int_encodings_dict = encodings_dict
->>>>>>> b8075cc9
-
-        # Create inverse dictionary (from integer to key)
-        inverse_int_encodings_dict = {
-            v: k for k, v in int_encodings_dict.items()
-        }
-
-        if isinstance(int_encoded_data, np.ndarray):
-            int_encoded_data = int_encoded_data.tolist()
-
-        decoded_outer_list = []
-
-        for i in range(len(int_encoded_data)):
-            decoded_list = []
-            for j in range(len(int_encoded_data[0])):
-                # Look up original key using integer encoding
-                decoded_list.append(
-                    inverse_int_encodings_dict[int_encoded_data[i][j]]
-                )
-            decoded_outer_list.append(decoded_list)
-
-        return np.array(decoded_outer_list)
-
-    def read_popmap(self, popmapfile: Optional[str]) -> None:
-        """
-        Read population map from file and associate samples with populations.
-
-        Args:
-            popmapfile (str): Path to the population map file.
-        """
-        self.popmapfile = popmapfile
-
-        # Instantiate popmap object
-        my_popmap = ReadPopmap(popmapfile, verbose=self.verbose)
-        return my_popmap
-
-    def subset_with_popmap(
-        self,
-        my_popmap,
-        samples: List[str],
-        force: bool,
-        include_pops: List[str],
-        exclude_pops: List[str],
-        return_indices=False,
-    ):
-        """Subset popmap and samples.
-
-        Args:
-            my_popmap (ReadPopmap): ReadPopmap instance.
-
-            samples (List[str]): List of sample IDs.
-
-            force (bool): If True, return a subset dictionary without the keys that weren't found. If False, raise an error if not all samples are present in the population map file.
-
-            include_pops (Optional[List[str]]): List of populations to include. If provided, only samples belonging to these populations will be included in the popmap and alignment.
-
-            exclude_pops (Optional[List[str]]): List of populations to exclude. If provided, samples belonging to these populations will be excluded from the popmap and alignment.
-
-            return_indices (bool, optional): If True, return sample_indices. Defaults to False.
-
-        Returns:
-            ReadPopmap: ReadPopmap object.
-
-        Raises:
-            ValueError: Samples are missing from the population map file.
-            ValueError: The number of individuals in the population map file differs from the number of samples in the GenotypeData object.
-
-
-        """
-        # Checks if all samples present in both popmap and alignment.
-        popmap_ok = my_popmap.validate_popmap(samples, force=force)
-
-        if include_pops is not None or exclude_pops is not None:
-            # Subsets based on include_pops and exclude_pops
-            my_popmap.subset_popmap(samples, include_pops, exclude_pops)
-
-        if not force and not popmap_ok:
-            raise ValueError(
-                f"Not all samples are present in supplied popmap "
-                f"file: {my_popmap.filename}\n"
-            )
-
-        if not force and include_pops is None and exclude_pops is None:
-            if len(my_popmap.popmap) != len(samples):
-                raise ValueError(
-                    f"The number of individuals in the popmap file "
-                    f"({len(my_popmap)}) differs from the number of samples "
-                    f"({len(self.samples)})\n"
-                )
-
-            for sample in samples:
-                if sample in my_popmap.popmap:
-                    self._populations.append(my_popmap.popmap[sample])
-        else:
-            popmap_keys_set = set(my_popmap.popmap.keys())
-            new_samples = [x for x in samples if x in popmap_keys_set]
-
-            new_samples_set = set(new_samples)
-            new_populations = [
-                p for s, p in my_popmap.popmap.items() if s in new_samples_set
-            ]
-
-            if not new_samples:
-                raise ValueError(
-                    "No samples in the popmap file were found in the alignment file."
-                )
-
-            self._samples = new_samples
-            self._populations = new_populations
-
-        self._popmap = my_popmap.popmap
-        self._popmap_inverse = my_popmap.popmap_flipped
-        self._sample_indices = my_popmap.sample_indices
-
-        if return_indices:
-            return self._sample_indices
-
-    def write_popmap(self, filename: str) -> None:
-        """Write the population map to a file.
-
-        Args:
-            filename (str): Output file path.
-
-        Raises:
-            AttributeError: If samples or populations attributes are NoneType.
-        """
-        if not self.samples or self.samples is None:
-            raise AttributeError("samples attribute is undefined.")
-
-        if not self.populations or self.populations is None:
-            raise AttributeError("populations attribute is undefined.")
-
-        with open(filename, "w") as fout:
-            for s, p in zip(self.samples, self.populations):
-                fout.write(f"{s}\t{p}\n")
-
-    def decode_012(
-        self,
-        X,
-        write_output=True,
-        prefix="imputer",
-        is_nuc=False,
-    ):
-        """
-        Decode 012-encoded or 0-9 integer-encoded imputed data to STRUCTURE or PHYLIP format.
-
-        Args:
-            X (pandas.DataFrame, numpy.ndarray, or List[List[int]]): Imputed data to decode, encoded as 012 or 0-9 integers.
-
-            write_output (bool, optional): If True, save the decoded output to a file. If False, return the decoded data as a DataFrame. Defaults to True.
-
-            prefix (str, optional): Prefix to append to the output file name. Defaults to "output".
-
-            is_nuc (bool, optional): Whether the encoding is based on nucleotides instead of 012. Defaults to False.
-
-        Returns:
-            str or pandas.DataFrame: If write_output is True, returns the filename where the imputed data was written. If write_output is False, returns the decoded data as a DataFrame.
-        """
-        if isinstance(X, pd.DataFrame):
-            df = X.copy()
-        elif isinstance(X, (np.ndarray, list)):
-            df = pd.DataFrame(X)
-
-        nuc = {
-            "A/A": "A",
-            "T/T": "T",
-            "G/G": "G",
-            "C/C": "C",
-            "A/G": "R",
-            "G/A": "R",
-            "C/T": "Y",
-            "T/C": "Y",
-            "G/C": "S",
-            "C/G": "S",
-            "A/T": "W",
-            "T/A": "W",
-            "G/T": "K",
-            "T/G": "K",
-            "A/C": "M",
-            "C/A": "M",
-            "N/N": "N",
-        }
-
-        ft = self.filetype.lower()
-
-        is_phylip = False
-        if ft == "phylip" or ft == "vcf":
-            is_phylip = True
-
-        df_decoded = df.copy()
-        df_decoded = df.copy().astype(object)
-
-        # VAE uses [A,T,G,C] encodings. The other NN methods use [0,1,2] encodings.
-        if is_nuc:
-            classes_int = range(10)
-            classes_string = [str(x) for x in classes_int]
-            if is_phylip:
-                gt = ["A", "T", "G", "C", "W", "R", "M", "K", "Y", "S", "N"]
-            else:
-                gt = [
-                    "1/1",
-                    "2/2",
-                    "3/3",
-                    "4/4",
-                    "1/2",
-                    "1/3",
-                    "1/4",
-                    "2/3",
-                    "2/4",
-                    "3/4",
-                    "-9/-9",
-                ]
-            d = dict(zip(classes_int, gt))
-            dstr = dict(zip(classes_string, gt))
-            d.update(dstr)
-            dreplace = {col: d for col in list(df.columns)}
-
-        else:
-            dreplace = dict()
-            for col, ref, alt in zip(df.columns, self._ref, self._alt):
-                # if site is monomorphic, set alt and ref state the same
-                if alt is None:
-                    alt = ref
-                ref2 = f"{ref}/{ref}"
-                alt2 = f"{alt}/{alt}"
-                het2 = f"{ref}/{alt}"
-
-                if is_phylip:
-                    ref2 = nuc[ref2]
-                    alt2 = nuc[alt2]
-                    het2 = nuc[het2]
-
-                d = {
-                    "0": ref2,
-                    0: ref2,
-                    "1": het2,
-                    1: het2,
-                    "2": alt2,
-                    2: alt2,
-                    "-9": "N",
-                    -9: "N",
-                }
-                dreplace[col] = d
-
-        df_decoded.replace(dreplace, inplace=True)
-
-        if write_output:
-            outfile = os.path.join(
-                f"{self.prefix}_output", "gtdata", "alignments", "012"
-            )
-
-        if ft.startswith("structure"):
-            if ft.startswith("structure2row"):
-                for col in df_decoded.columns:
-                    df_decoded[col] = (
-                        df_decoded[col]
-                        .str.split("/")
-                        .apply(lambda x: list(map(int, x)))
-                    )
-
-                df_decoded.insert(0, "sampleID", self._samples)
-                df_decoded.insert(1, "popID", self._populations)
-
-                # Transform each element to a separate row.
-                df_decoded = (
-                    df_decoded.set_index(["sampleID", "popID"])
-                    .apply(pd.Series.explode)
-                    .reset_index()
-                )
-
-            elif ft.startswith("structure1row"):
-                df_decoded = pd.concat(
-                    [
-                        df_decoded[c]
-                        .astype(str)
-                        .str.split("/", expand=True)
-                        .add_prefix(f"{c}_")
-                        for c in df_decoded.columns
-                    ],
-                    axis=1,
-                )
-
-            elif ft == "structure":
-                for col in df_decoded.columns:
-                    df_decoded[col] = (
-                        df_decoded[col]
-                        .str.split("/")
-                        .apply(lambda x: list(map(int, x)))
-                    )
-
-                df_decoded.insert(0, "sampleID", self._samples)
-                df_decoded.insert(1, "popID", self._populations)
-
-                # Transform each element to a separate row.
-                df_decoded = (
-                    df_decoded.set_index(["sampleID", "popID"])
-                    .apply(pd.Series.explode)
-                    .reset_index()
-                )
-
-            if write_output:
-                of = f"{outfile}.str"
-                df_decoded.insert(0, "sampleID", self._samples)
-                df_decoded.insert(1, "popID", self._populations)
-
-                df_decoded.to_csv(
-                    of,
-                    sep="\t",
-                    header=False,
-                    index=False,
-                )
-
-        elif ft.startswith("phylip"):
-            if write_output:
-                of = f"{outfile}.phy"
-                header = f"{self.num_inds} {self.num_snps}\n"
-                with open(of, "w") as fout:
-                    fout.write(header)
-
-                lst_decoded = df_decoded.values.tolist()
-
-                with open(of, "a") as fout:
-                    for sample, row in zip(self._samples, lst_decoded):
-                        seqs = "".join([str(x) for x in row])
-                        fout.write(f"{sample}\t{seqs}\n")
-
-        if write_output:
-            return of
-        else:
-            return df_decoded.values.tolist()
-
-    def missingness_reports(
-        self,
-        plot_dir_prefix="snpio",
-        file_prefix=None,
-        zoom=True,
-        horizontal_space=0.6,
-        vertical_space=0.6,
-        bar_color="gray",
-        heatmap_palette="magma",
-        plot_format="png",
-        dpi=300,
-    ):
-        """
-        Generate missingness reports and plots.
-
-        The function will write several comma-delimited report files:
-
-            1) individual_missingness.csv: Missing proportions per individual.
-
-            2) locus_missingness.csv: Missing proportions per locus.
-
-            3) population_missingness.csv: Missing proportions per population (only generated if popmapfile was passed to GenotypeData).
-
-            4) population_locus_missingness.csv: Table of per-population and per-locus missing data proportions.
-
-        A file missingness.<plot_format> will also be saved. It contains the following subplots:
-
-            1) Barplot with per-individual missing data proportions.
-
-            2) Barplot with per-locus missing data proportions.
-
-            3) Barplot with per-population missing data proportions (only if popmapfile was passed to GenotypeData).
-
-            4) Heatmap showing per-population + per-locus missing data proportions (only if popmapfile was passed to GenotypeData).
-
-            5) Stacked barplot showing missing data proportions per-individual.
-
-            6) Stacked barplot showing missing data proportions per-population (only if popmapfile was passed to GenotypeData).
-
-        If popmapfile was not passed to GenotypeData, then the subplots and report files that require populations are not included.
-
-        Args:
-            plot_dir_prefix (str, optional): Prefix for output directory. Defaults to "snpio".
-
-            file_prefix (str, optional): Prefix for output plot filename. If ``file_prefix`` is None, then no prefix will be prepended to the filename. Defaults to None.
-
-            zoom (bool, optional): If True, zoom in to the missing proportion range on some of the plots. If False, the plot range is fixed at [0, 1]. Defaults to True.
-
-            horizontal_space (float, optional): Set the width spacing between subplots. If your plots are overlapping horizontally, increase horizontal_space. If your plots are too far apart, decrease it. Defaults to 0.6.
-
-            vertical_space (float, optional): Set the height spacing between subplots. If your plots are overlapping vertically, increase vertical_space. If your plots are too far apart, decrease it. Defaults to 0.6.
-
-            bar_color (str, optional): Color of the bars on the non-stacked bar plots. Can be any color supported by matplotlib. See the matplotlib.pyplot.colors documentation. Defaults to 'gray'.
-            heatmap_palette (str, optional): Palette to use for the heatmap plot. Can be any palette supported by seaborn. See the seaborn documentation. Defaults to 'magma'.
-
-            plot_format (str, optional): Format to save the plots. Can be any of the following: "pdf", "png", "svg", "ps", "eps". Defaults to "png".
-
-            dpi (int): The resolution in dots per inch. Defaults to 300.
-        """
-        params = dict(
-            plot_dir_prefix=plot_dir_prefix,
-            file_prefix=file_prefix,
-            zoom=zoom,
-            horizontal_space=horizontal_space,
-            vertical_space=vertical_space,
-            bar_color=bar_color,
-            heatmap_palette=heatmap_palette,
-            plot_format=plot_format,
-            plot_dir=os.path.join(f"{prefix}_output", "plots"),
-            dpi=dpi,
-        )
-
-        df = pd.DataFrame(self.snp_data)
-        df.replace(
-            ["N", "-", ".", "?"],
-            [np.nan, np.nan, np.nan, np.nan],
-            inplace=True,
-        )
-
-        report_path = os.path.join(
-            f"{plot_dir_prefix}_output", "gtdata", "reports"
-        )
-
-        Path(report_path).mkdir(exist_ok=True, parents=True)
-
-        loc, ind, poploc, poptotal, indpop = Plotting.visualize_missingness(
-            self, df, **params
-        )
-
-        fname = (
-            "individual_missingness.csv"
-            if file_prefix is None
-            else f"{file_prefix}_individual_missingness.csv"
-        )
-
-        self._report2file(ind, report_path, fname)
-
-        fname = (
-            "locus_missingness.csv"
-            if file_prefix is None
-            else f"{file_prefix}_locus_missingness.csv"
-        )
-
-        self._report2file(loc, report_path, fname)
-
-        fname = (
-            "per_pop_and_locus_missingness.csv"
-            if file_prefix is None
-            else f"{file_prefix}_per_pop_and_locus_missingness.csv"
-        )
-
-        if self._populations is not None:
-            self._report2file(poploc, report_path, fname)
-
-            fname = (
-                "population_missingness.csv"
-                if file_prefix is None
-                else f"{file_prefix}_population_missingness.csv"
-            )
-
-            self._report2file(poptotal, report_path, fname)
-
-            fname = (
-                "population_locus_missingness.csv"
-                if file_prefix is None
-                else f"{file_prefix}_population_locus_missingness.csv"
-            )
-
-            self._report2file(indpop, report_path, fname, header=True)
-
-    def _report2file(
-        self,
-        df: pd.DataFrame,
-        report_path: str,
-        mypath: str,
-        header: bool = False,
-    ) -> None:
-        """
-        Write a DataFrame to a CSV file.
-
-        Args:
-            df (pandas.DataFrame): DataFrame to be written to the file.
-
-            report_path (str): Path to the report directory.
-
-            mypath (str): Name of the file to write.
-
-            header (bool, optional): Whether to include the header row in the file. Defaults to False.
-        """
-        df.to_csv(
-            os.path.join(report_path, mypath), header=header, index=False
-        )
-
-    def subset_vcf_data(
-        self,
-        loci_indices,
-        sample_indices,
-        vcf_attributes_path,
-        samples=None,
-        chunk_size=1000,
-        is_filtered=False,
-    ):
-        fname = "vcf_attributes"
-        if is_filtered:
-            outdir = os.path.join(
-                f"{self.prefix}_output", "nremover", "alignments", "vcf"
-            )
-            fname += "_filtered.h5"
-        else:
-            outdir = os.path.join(
-                f"{self.prefix}_output", "gtdata", "alignments", "vcf"
-            )
-            fname += ".h5"
-
-        Path(outdir).mkdir(exist_ok=True, parents=True)
-        outfile = os.path.join(outdir, fname)
-
-        with h5py.File(outfile, "w") as filtered_file:
-            with h5py.File(vcf_attributes_path, "r") as original_file:
-                # Iterate through each attribute key and subset the data
-                for key in original_file.keys():
-                    if key not in ["info", "calldata"]:
-                        # Handling regular datasets
-                        original_shape = original_file[key].shape
-                        dtype = original_file[key].dtype
-                        filtered_shape = list(original_shape)
-                        if len(original_shape) > 0:
-                            filtered_shape[0] = len(loci_indices)
-                        filtered_dataset = filtered_file.create_dataset(
-                            key, shape=tuple(filtered_shape), dtype=dtype
-                        )
-                        # Process in chunks
-                        for start in range(0, len(loci_indices), chunk_size):
-                            end = min(start + chunk_size, len(loci_indices))
-                            loci_chunk = loci_indices[start:end]
-                            data_chunk = original_file[key][loci_chunk]
-                            filtered_dataset[start:end] = data_chunk
-                    else:
-                        # Handling "info" and "calldata" groups
-                        filtered_group = filtered_file.create_group(key)
-                        for inner_key in original_file[key].keys():
-                            original_shape = original_file[
-                                f"{key}/{inner_key}"
-                            ].shape
-                            dtype = original_file[f"{key}/{inner_key}"].dtype
-                            filtered_shape = list(original_shape)
-                            if len(original_shape) > 0:
-                                filtered_shape[0] = len(loci_indices)
-                            if len(original_shape) > 1:
-                                filtered_shape[1] = len(sample_indices)
-                            filtered_dataset = filtered_group.create_dataset(
-                                inner_key,
-                                shape=tuple(filtered_shape),
-                                dtype=dtype,
-                            )  # Create dataset for each inner_key
-
-                            # Process in chunks
-                            for start in range(
-                                0, len(loci_indices), chunk_size
-                            ):
-                                end = min(
-                                    start + chunk_size, len(loci_indices)
-                                )
-                                loci_chunk = loci_indices[start:end]
-
-                                if len(original_shape) == 1:
-                                    data_chunk = original_file[
-                                        f"{key}/{inner_key}"
-                                    ][loci_chunk]
-                                else:  # len(original_shape) == 2, so key must be "calldata" or "snp_data"
-                                    data_chunk = original_file[
-                                        f"{key}/{inner_key}"
-                                    ][loci_chunk, :][:, sample_indices]
-                                filtered_dataset[start:end] = (
-                                    data_chunk
-                                    if len(filtered_shape) == 1
-                                    else data_chunk[:, :]
-                                )
-
-        return outfile
-
-    def _genotype_to_iupac(self, genotype: str) -> str:
-        """
-        Convert a genotype string to its corresponding IUPAC code.
-
-        Args:
-            genotype (str): Genotype string in the format "x/y".
-
-        Returns:
-            str: Corresponding IUPAC code for the input genotype. Returns 'N' if the genotype is not in the lookup dictionary.
-        """
-        iupac_dict = {
-            "0/0": "A",
-            "1/1": "T",
-            "2/2": "C",
-            "3/3": "G",
-            "0/1": "W",
-            "0/2": "M",
-            "0/3": "R",
-            "1/2": "Y",
-            "1/3": "K",
-            "2/3": "S",
-            "-9/-9": "N",
-        }
-        return iupac_dict.get(genotype, "N")
-
-    def _iupac_to_genotype(self, iupac_code: str) -> str:
-        """
-        Convert an IUPAC code to its corresponding genotype string.
-
-        Args:
-            iupac_code (str): IUPAC code.
-
-        Returns:
-            str: Corresponding genotype string for the input IUPAC code. Returns '-9/-9' if the IUPAC code is not in the lookup dictionary.
-        """
-        genotype_dict = {
-            "A": "0/0",
-            "T": "1/1",
-            "C": "2/2",
-            "G": "3/3",
-            "W": "0/1",
-            "M": "0/2",
-            "R": "0/3",
-            "Y": "1/2",
-            "K": "1/3",
-            "S": "2/3",
-            "N": "-9/-9",
-        }
-        return genotype_dict.get(iupac_code, "-9/-9")
-
-    def calc_missing(
-        self, df: pd.DataFrame, use_pops: bool = True
-    ) -> Tuple[
-        pd.Series,
-        pd.Series,
-        Optional[pd.DataFrame],
-        Optional[pd.Series],
-        Optional[pd.DataFrame],
-    ]:
-        """
-        Calculate missing value statistics based on a DataFrame.
-
-        Args:
-            df (pd.DataFrame): Input DataFrame containing genotype data.
-
-            use_pops (bool, optional): If True, calculate statistics per population. Defaults to True.
-
-        Returns:
-            Tuple[pd.Series, pd.Series, Optional[pd.DataFrame], Optional[pd.Series], Optional[pd.DataFrame]]: A tuple of missing value statistics:
-
-            - loc (pd.Series): Missing value proportions per locus.
-
-            - ind (pd.Series): Missing value proportions per individual.
-
-            - poploc (Optional[pd.DataFrame]): Missing value proportions per population and locus. Only returned if use_pops=True.
-
-            - poptot (Optional[pd.Series]): Missing value proportions per population. Only returned if use_pops=True.
-
-            - indpop (Optional[pd.DataFrame]): Missing value proportions per individual and population. Only returned if use_pops=True.
-        """
-        # Get missing value counts per-locus.
-        loc = df.isna().sum(axis=0) / self.num_inds
-        loc = loc.round(2)
-
-        # Get missing value counts per-individual.
-        ind = df.isna().sum(axis=1) / self.num_snps
-        ind = ind.round(2)
-
-        poploc = None
-        poptot = None
-        indpop = None
-        if use_pops:
-            popdf = df.copy()
-            popdf.index = self._populations
-            misscnt = popdf.isna().groupby(level=0).sum()
-            n = popdf.groupby(level=0).size()
-            poploc = misscnt.div(n, axis=0).round(2).T
-            poptot = misscnt.sum(axis=1) / self.num_snps
-            poptot = poptot.div(n, axis=0).round(2)
-            indpop = df.copy()
-
-        return loc, ind, poploc, poptot, indpop
-
-    def copy(self):
-        """Create a deep copy of the GenotypeData object.
-
-        Returns:
-            GenotypeData: A new GenotypeData object with the same attributes as the original.
-        """
-        # Create a new instance of GenotypeData
-        new_obj = GenotypeData.__new__(GenotypeData)
-
-        # Shallow copy of the original object's __dict__
-        new_obj.__dict__.update(self.__dict__)
-
-        # Deep copy all attributes EXCEPT the problematic VariantHeader
-        for name, attr in self.__dict__.items():
-            if name != "vcf_header":
-                setattr(new_obj, name, copy.deepcopy(attr))
-
-        # Explicitly copy VariantHeader
-        if self.vcf_header:
-            new_header = pysam.VariantHeader()
-            new_header = self.vcf_header.copy()
-            new_obj.vcf_header = new_header
-
-        return new_obj
-
-    class _DataFormat012:
-        def __init__(self, instance, is_structure: bool = False):
-            """
-            Initialize the _DataFormat012 class.
-
-            Args:
-                instance: An instance of the GenotypeData class.
-
-                is_structure (bool, optional): Specify whether the data is in STRUCTURE format. Defaults to False.
-            """
-            self.instance = instance
-            self.is_structure = is_structure
-
-        def __call__(self, fmt="list"):
-            """
-            Convert genotype data in 012 format to the specified output format.
-
-            Args:
-                fmt (str, optional): The desired output format. Supported formats: 'list', 'numpy', 'pandas'. Defaults to 'list'.
-
-            Returns:
-                The converted genotype data in the specified format.
-
-            Raises:
-                ValueError: Invalid format supplied.
-            """
-            if fmt == "list":
-                return list(
-                    self.instance.convert_012(
-                        self.instance.snp_data, vcf=self.is_structure
-                    )
-                )
-
-            elif fmt == "numpy":
-                return np.array(
-                    self.instance.convert_012(
-                        self.instance.snp_data, vcf=self.is_structure
-                    )
-                )
-
-            elif fmt == "pandas":
-                return pd.DataFrame.from_records(
-                    self.instance.convert_012(
-                        self.instance.snp_data, vcf=self.is_structure
-                    )
-                )
-
-            else:
-                raise ValueError(
-                    "Invalid format. Supported formats: 'list', 'numpy', 'pandas'"
-                )
-
-    @classmethod
-    def plot_performance(cls, fontsize=14, color="#8C56E3", figsize=(16, 9)):
-        """Plots the performance metrics: CPU Load, Memory Footprint, and Execution Time.
-
-        Takes a dictionary of performance data and plots the metrics for each of the methods. The resulting plot is saved in a .png file in the ``tests`` directory.
-
-        Args:
-            resource_data (dict): Dictionary with performance data. Keys are method names, and values are dictionaries with keys 'cpu_load', 'memory_footprint', and 'execution_time'.
-
-            fontsize (int, optional): Font size to be used in the plot. Defaults to 14.
-
-            color (str, optional): Color to be used in the plot. Should be a valid color string. Defaults to "#8C56E3".
-
-            figsize (tuple, optional): Size of the figure. Should be a tuple of two integers. Defaults to (16, 9).
-
-        Returns:
-            None. The function saves the plot as a .png file.
-        """
-        plot_dir = os.path.join(
-            f"{cls.prefix}_output", "gtdata", "plots", "performance"
-        )
-        Path(plot_dir).mkdir(exist_ok=True, parents=True)
-
-        Plotting.plot_performance(
-            cls.resource_data,
-            fontsize=fontsize,
-            color=color,
-            figsize=figsize,
-            plot_dir=plot_dir,
-        )
-
-    @property
-    def inputs(self):
-        """Get GenotypeData keyword arguments as a dictionary."""
-        return self._kwargs
-
-    @inputs.setter
-    def inputs(self, value):
-        """Setter method for class keyword arguments."""
-        self._kwargs = value
-
-    @property
-    def num_snps(self) -> int:
-        """Number of snps in the dataset.
-
-        Returns:
-            int: Number of SNPs per individual.
-        """
-        return len(self._snp_data[0])
-
-    @property
-    def num_inds(self) -> int:
-        """Number of individuals in dataset.
-
-        Returns:
-            int: Number of individuals in input data.
-        """
-        return len(self._snp_data)
-
-    @property
-    def populations(self) -> List[Union[str, int]]:
-        """Population Ids.
-
-        Returns:
-            List[Union[str, int]]: Population IDs.
-        """
-        return self._populations
-
-    @property
-    def popmap(self) -> Dict[str, str]:
-        """Dictionary object with SampleIDs as keys and popIDs as values."""
-        return self._popmap
-
-    @popmap.setter
-    def popmap(self, value):
-        """Dictionary with SampleIDs as keys and popIDs as values."""
-        if not isinstance(value, dict):
-            raise TypeError(
-                f"popmap must be a dictionary object, but got {type(value)}."
-            )
-
-        if not all(isinstance(v, (str, int)) for v in value.values()):
-            raise TypeError(f"popmap values must be strings or integers")
-        self._popmap = value
-
-    @property
-    def popmap_inverse(self) -> None:
-        """Inverse popmap dictionary with populationIDs as keys and lists of sampleIDs as values."""
-        return self._popmap_inverse
-
-    @popmap_inverse.setter
-    def popmap_inverse(self, value) -> Dict[str, List[str]]:
-        """Setter for popmap_inverse. Should have populationIDs as keys and lists of corresponding sampleIDs as values."""
-        if not isinstance(value, dict):
-            raise TypeError(
-                f"popmap_inverse must be a dictionary object, but got {type(value)}"
-            )
-
-        if all(isinstance(v, list) for v in value.values()):
-            raise TypeError(
-                f"popmap_inverse values must be lists of sampleIDs for the given populationID key"
-            )
-
-        self._popmap_inverse = value
-
-    @property
-    def samples(self) -> List[str]:
-        """Sample IDs in input order.
-
-        Returns:
-            List[str]: Sample IDs in input order.
-        """
-        return self._samples
-
-    @samples.setter
-    def samples(self, value) -> None:
-        """Get the sampleIDs as a list of strings."""
-        self._samples = value
-
-    @property
-    def snpsdict(self) -> Dict[str, List[str]]:
-        """
-        Dictionary with Sample IDs as keys and lists of genotypes as values.
-        """
-        self._snpsdict = self._make_snpsdict()
-        return self._snpsdict
-
-    @snpsdict.setter
-    def snpsdict(self, value):
-        """Set snpsdict object, which is a dictionary with sample IDs as keys and lists of genotypes as values."""
-        self._snpsdict = value
-
-    @property
-    def snp_data(self) -> List[List[str]]:
-        """Get the genotypes as a 2D list of shape (n_samples, n_loci)."""
-        return self._snp_data
-
-    @snp_data.setter
-    def snp_data(self, value) -> None:
-        """Set snp_data. Input can be a 2D list, numpy array, pandas DataFrame, or MultipleSeqAlignment object."""
-        if not isinstance(value, list):
-            if isinstance(value, np.ndarray):
-                value = value.tolist()
-            elif isinstance(value, pd.DataFrame):
-                value = value.values.tolist()
-            elif isinstance(value, MultipleSeqAlignment):
-                value = [list(str(record.seq)) for record in value]
-            else:
-                raise TypeError(
-                    f"snp_data must be a list, numpy array, pandas dataframe, or MultipleSeqAlignment, but got {type(value)}"
-                )
-        self._snp_data = value
-        self._validate_seq_lengths()
-
-    @property
-    def genotypes_012(
-        self,
-    ) -> Union[List[List[int]], np.ndarray, pd.DataFrame]:
-        """Encoded 012 genotypes as a 2D list, numpy array, or pandas DataFrame.
-
-        The examples below show how to return the different format types.
-
-        Returns:
-            List[List[int]], np.ndarray, or pd.DataFrame: encoded 012 genotypes.
-
-        Examples:
-            >>># Get a 2D list.
-            >>>gt_list = GenotypeData.genotypes_012(fmt="list")
-            >>>
-            >>># Get a numpy array.
-            >>>gt_array = GenotypeData.genotypes_012(fmt="numpy")
-            >>>
-            >>># Get a pandas DataFrame.
-            >>>gt_df = GenotypeData.genotypes_012(fmt="pandas")
-        """
-        # TODO: Remove deprecated 'vcf' and 'is_structure' arguments.
-        # # is_str = True if self.filetype.startswith("structure") else False
-        return self._DataFormat012(self, is_structure=False)
-
-    @genotypes_012.setter
-    def genotypes_012(self, value) -> List[List[int]]:
-        """Set the 012 genotypes. They will be decoded back to a 2D list of genotypes as ``snp_data``\.
-
-        Args:
-            value (np.ndarray): 2D numpy array with 012-encoded genotypes.
-        """
-        self._snp_data = self.decode_012(value, write_output=False)
-
-    @property
-    def genotypes_onehot(self) -> Union[np.ndarray, List[List[List[float]]]]:
-        """One-hot encoded snps format of shape (n_samples, n_loci, 4).
-
-        Returns:
-            numpy.ndarray: One-hot encoded numpy array of shape (n_samples, n_loci, 4).
-        """
-        return self.convert_onehot(self._snp_data)
-
-    @genotypes_onehot.setter
-    def genotypes_onehot(self, value) -> List[List[int]]:
-        """Set the onehot-encoded genotypes. They will be decoded back to a 2D list of IUPAC genotypes as ``snp_data``\."""
-        if isinstance(value, pd.DataFrame):
-            X = value.to_numpy()
-        elif isinstance(value, list):
-            X = np.array(value)
-        elif isinstance(value, np.ndarray):
-            X = value
-        else:
-            raise TypeError(
-                f"genotypes_onehot must be of type pd.DataFrame, np.ndarray, or list, but got {type(value)}"
-            )
-
-        Xt = self.inverse_onehot(X)
-        self._snp_data = Xt.tolist()
-
-    @property
-    def genotypes_int(self) -> np.ndarray:
-        """Integer-encoded (0-9 including IUPAC characters) snps format.
-
-        Returns:
-            numpy.ndarray: 2D array of shape (n_samples, n_sites), integer-encoded from 0-9 with IUPAC characters.
-        """
-        arr = self.convert_int_iupac(self._snp_data)
-        return arr
-
-    @genotypes_int.setter
-    def genotypes_int(
-        self, value: Union[pd.DataFrame, np.ndarray, List[List[int]]]
-    ) -> List[List[int]]:
-        """Set the integer-encoded (0-9) genotypes. They will be decoded back to a 2D list of IUPAC genotypes as ``snp_data``\."""
-        if isinstance(value, pd.DataFrame):
-            X = value.to_numpy()
-        elif isinstance(value, list):
-            X = np.array(value)
-        elif isinstance(value, np.ndarray):
-            X = value
-        else:
-            raise TypeError(
-                f"genotypes_onehot must be of type pd.DataFrame, np.ndarray, or list, but got {type(value)}"
-            )
-
-        Xt = self.inverse_int_iupac(X)
-        self._snp_data = Xt.tolist()
-
-    @property
-    def alignment(self) -> List[MultipleSeqAlignment]:
-        """Get alignment as a biopython MultipleSeqAlignment object.
-
-        This is good for printing and visualizing the alignment. If you want the alignment as a 2D list object, then use the ``snp_data`` property instead.
-        """
-        return MultipleSeqAlignment(
-            [
-                SeqRecord(Seq("".join(row)), id=sample)
-                for sample, row in zip(self._samples, self._snp_data)
-            ]
-        )
-
-    @alignment.setter
-    def alignment(
-        self, value: Union[np.ndarray, pd.DataFrame, MultipleSeqAlignment]
-    ) -> None:
-        """
-        Setter method for the alignment.
-
-        Args:
-            value (Bio.MultipleSeqAlignment, list, np.ndarray, pd.DataFrame): The MultipleSeqAlignment object to set as the alignment.
-
-        Raises:
-            TypeError: If the input value is not a MultipleSeqAlignment object, list, numpy array, or pandas DataFrame.
-        """
-        if isinstance(value, MultipleSeqAlignment):
-            alignment_array = np.array(
-                [list(str(record.seq)) for record in value]
-            )
-        elif isinstance(value, pd.DataFrame):
-            # Convert list, numpy array, or pandas DataFrame to list
-            alignment_array = value.values.tolist()
-        elif isinstance(value, np.ndarray):
-            alignment_array = value.tolist()
-        elif isinstance(value, list):
-            alignment_array = value
-        else:
-            raise TypeError(
-                "alignment must be a MultipleSequenceAlignment object, list, numpy array, or pandas DataFrame."
-            )
-
-        self._snp_data = alignment_array
-
-    @property
-    def vcf_attributes(self) -> str:
-        """Path to HDF5 file containing Attributes read in from VCF file.
-
-        Returns:
-            str: Path to HDF5 file with keys corresponding to VCF file attributes and values being either a dictionary of numpy arrays (if key == 'calldata' or key == 'info') or numpy arrays (if key != 'calldata' and key != 'info').
-        Raises:
-            IOError: If vcf_attributes.h5 file doesn't exist.
-        """
-        file_path = os.path.join(
-            f"{self.prefix}_output",
-            "gtdata",
-            "alignments",
-            "vcf",
-            "vcf_attributes.h5",
-        )
-        if not Path(file_path).is_file():
-            raise IOError(f"{file_path} could not be found.")
-        return self._vcf_attributes
-
-    @vcf_attributes.setter
-    def vcf_attributes(self, value: str) -> None:
-        """Setter method for VCF file attributes dictionary.
-
-        This should be a dictionary with the 9 standard VCF file keys ("chrom", "pos", "id", "ref", "alt", "qual", "filter", "info", "format") plus the calldata object. The "info" object should be another dictionary with each INFO field name as the keys and an associated numpy array as the values. The "format" object should just be a numpy array of shape (n_format_fields,). The calldata object should be another dictionary with each calldata field as keys, prepended by "calldata/{key}. The keys for calldata will be the same as in the "format" field.
-
-        Args:
-            value (str): File path to HDF5 file containing VCF attributes.
-        """
-        self._vcf_attributes = value
-
-    @property
-    def loci_indices(self) -> List[int]:
-        """Column indices for retained loci in filtered alignment."""
-        return self._loci_indices
-
-    @loci_indices.setter
-    def loci_indices(self, value) -> None:
-        """Column indices for retained loci in filtered alignment."""
-        self._loci_indices = value
-
-    @property
-    def sample_indices(self) -> List[int]:
-        """Row indices for retained samples in alignemnt."""
-        return self._sample_indices
-
-    @sample_indices.setter
-    def sample_indices(self, value: List[int]) -> None:
-        """Row indices for retained samples in alignemnt.
-
-        NOTE: This will also subset the ``samples`` property to the integer values provided in ``sample_indices``\.
-
-        """
-        self._sample_indices = value
-        self._samples = [x for i, x in enumerate(self._samples) if i in value]
-        self._populations = [
-            p
-            for i, (s, p) in zip(self._samples, self._populations)
-            if s in value
-        ]
-
-    @property
-    def ref(self) -> List[str]:
-        """Get list of reference alleles of length num_snps."""
-        return self._ref
-
-    @ref.setter
-    def ref(self, value: List[str]) -> None:
-        """Setter for list of reference alleles of length num_snps."""
-        self._ref = value
-
-    @property
-    def alt(self) -> List[str]:
-        """Get list of alternate alleles of length num_snps."""
-        return self._alt
-
-    @alt.setter
-    def alt(self, value) -> None:
-        """Setter for list of alternate alleles of length num_snps."""
-        self._alt = value
-
-    @property
-    def q(self):
-        """Get q-matrix object for phylogenetic tree."""
-        if self.qmatrix_iqtree is not None and self.qmatrix is None:
-            self._q = self.q_from_iqtree(self.qmatrix_iqtree)
-        elif self.qmatrix_iqtree is None and self.qmatrix is not None:
-            self._q = self.q_from_file(self.qmatrix)
-        elif (
-            self.qmatrix is None
-            and self.qmatrix_iqtree is None
-            and self._q is None
-        ):
-            raise TypeError(
-                "qmatrix or qmatrix_iqtree must be provided at class instantiation or the q property must be set to get the q object."
-            )
-        return self._q
-
-    @q.setter
-    def q(self, value):
-        """Set q-matrix for phylogenetic tree."""
-        self._q = value
-
-    @property
-    def site_rates(self):
-        """Get site rate data for phylogenetic tree."""
-        if self.siterates_iqtree is not None and self.siterates is None:
-            self._site_rates = self.siterates_from_iqtree(
-                self.siterates_iqtree
-            )
-            self._validate_rates()
-        elif self.siterates_iqtree is None and self.siterates is not None:
-            self._site_rates = self.siterates_from_file(self.siterates)
-            self._validate_rates()
-        elif (
-            self.siterates_iqtree is None
-            and self.siterates is None
-            and self._site_rates is None
-        ):
-            raise TypeError(
-                "siterates or siterates_iqtree must be provided at class instantiation or the site_rates property must be set to get the site_rates object."
-            )
-        self._site_rates = [
-            self._site_rates[i]
-            for i in range(len(self._site_rates))
-            if i in self.loci_indices
-        ]
-        return self._site_rates
-
-    @site_rates.setter
-    def site_rates(self, value):
-        """Set site_rates object."""
-        self._site_rates = value
-
-    @property
-    def tree(self):
-        """Get newick tree provided at class instantiation."""
-        if self.guidetree is not None:
-            self._tree = self.read_tree(self.guidetree)
-        elif self.guidetree is None and self._tree is None:
-            raise TypeError(
-                "Either a guidetree file must be provided at class instantiation or the tree property must be set to get the tree object."
-            )
-        return self._tree
-
-    @tree.setter
-    def tree(self, value):
-        """Setter for newick tree data."""
-        self._tree = value
-
-
-def merge_alleles(
-    first: List[Union[str, int]],
-    second: Optional[List[Union[str, int]]] = None,
-) -> List[str]:
-    """Merges first and second alleles in a structure file.
-
-    Args:
-        first (List[Union[str, int] or None): Alleles on the first line.
-
-        second (List[Union[str, int]] or None, optional): Second row of alleles. Defaults to None.
-
-    Returns:
-        List[str]: VCF file-style genotypes (i.e., split by "/").
-
-    Raises:
-        ValueError: If the first and second lines have differing lengths.
-
-        ValueError: If the line has a non-even number of alleles.
-    """
-    ret = list()
-    if second is not None:
-        if len(first) != len(second):
-            raise ValueError(
-                "First and second lines have different number of alleles\n"
-            )
-        else:
-            for i in range(0, len(first)):
-                ret.append(str(first[i]) + "/" + str(second[i]))
-    else:
-        if len(first) % 2 != 0:
-            raise ValueError("Line has non-even number of alleles!\n")
-        else:
-            for i, j in zip(first[::2], first[1::2]):
-                ret.append(str(i) + "/" + str(j))
-    return ret
+import copy
+import gzip
+import os
+import random
+import re
+import sys
+import textwrap
+import warnings
+from collections import Counter, OrderedDict, defaultdict
+from datetime import datetime
+from pathlib import Path
+from typing import Any, Dict, List, Optional, Tuple, Union
+
+warnings.simplefilter(action="ignore", category=FutureWarning)
+
+# from memory_profiler import profile
+
+import h5py
+import requests
+
+# from memory_profiler import profile
+
+# Make sure python version is >= 3.8
+if sys.version_info < (3, 8):
+    raise ImportError("Python < 3.8 is not supported!")
+
+import numpy as np
+import pandas as pd
+import toytree as tt
+from toytree.TreeParser import TreeParser
+
+"""
+NOTE:  Monkey patching a method in toytree because
+There is a bug in the method that makes it incompatible
+with Python 3.11. It tries to open a file with 'rU', which
+is deprecated in Python 3.11.
+"""
+###############################################################
+# Monkey patching begin
+###############################################################
+original_get_data_from_intree = TreeParser.get_data_from_intree
+
+
+def patched_get_data_from_intree(self):
+    """
+    Load data from a file or string and return as a list of strings.
+    The data contents could be one newick string; a multiline NEXUS format
+    for one tree; multiple newick strings on multiple lines; or multiple
+    newick strings in a multiline NEXUS format. In any case, we will read
+    in the data as a list on lines.
+
+    NOTE: This method is monkey patched from the toytree package (v2.0.5) because there is a bug that appears in
+    Python 11 where it tries to open a file using 'rU'. 'rU' is is deprecated in Python 11, so I changed it to just
+    ``with open(self.intree, 'r')``\. This has been fixed on the GitHub version of toytree,
+    but it is not at present fixed in the pip or conda versions.
+    """
+
+    # load string: filename or data stream
+    if isinstance(self.intree, (str, bytes)):
+        # strip it
+        self.intree = self.intree.strip()
+
+        # is a URL: make a list by splitting a string
+        if any([i in self.intree for i in ("http://", "https://")]):
+            response = requests.get(self.intree)
+            response.raise_for_status()
+            self.data = response.text.strip().split("\n")
+
+        # is a file: read by lines to a list
+        elif os.path.exists(self.intree):
+            with open(self.intree, "r") as indata:
+                self.data = indata.readlines()
+
+        # is a string: make into a list by splitting
+        else:
+            self.data = self.intree.split("\n")
+
+    # load iterable: iterable of newick strings
+    elif isinstance(self.intree, (list, set, tuple)):
+        self.data = list(self.intree)
+
+
+TreeParser.get_data_from_intree = patched_get_data_from_intree
+##########################################################################
+# Done monkey patching.
+##########################################################################
+
+import pysam
+from Bio.Align import MultipleSeqAlignment
+from Bio.Seq import Seq
+from Bio.SeqRecord import SeqRecord
+from pysam import VariantFile
+
+from snpio.plotting.plotting import Plotting as Plotting
+from snpio.read_input.popmap_file import ReadPopmap
+from snpio.utils import sequence_tools
+from snpio.utils.custom_exceptions import UnsupportedFileTypeError
+from snpio.utils.misc import (
+    class_performance_decorator,
+    get_int_iupac_dict,
+    get_onehot_dict,
+)
+
+# from cyvcf2 import VCF
+
+
+# Global resource data dictionary
+resource_data = {}
+
+
+@class_performance_decorator(measure=False)
+class GenotypeData:
+    """A class for handling and analyzing genotype data.
+
+    The GenotypeData class provides methods to read, manipulate, and analyze genotype data in various formats, including VCF, Structure, and other custom formats. It allows for data preprocessing, allele encoding, and various data transformations.
+
+    Notes:
+        GenotypeData handles the following characters as missing data:
+            - 'N'
+            - '-'
+            - '?'
+            - '.'
+
+        Thus, it treats gaps as missing data.
+
+        If using PHYLIP or STRUCTURE formats, all sites will also be forced to be biallelic. If you need >2 alleles, you must input a VCF file.
+
+        Please keep these things in mind when using GenotypeData.
+
+
+    Args:
+        filename (str or None): Path to input file containing genotypes. Defaults to None.
+
+        filetype (str or None): Type of input genotype file. Possible values include: 'phylip', 'structure', 'vcf', or '012'. Defaults to None.
+
+        popmapfile (str or None): Path to population map file. If supplied and filetype is one of the STRUCTURE formats, then the structure file is assumed to have NO popID column. Defaults to None.
+
+        force_popmap (bool): If True, then samples not present in the popmap file will be excluded from the alignment. If False, then an error is raised if samples are present in the popmap file that are not present in the alignment. Defaults to False.
+
+        exclude_pops (List[str] or None): List of population IDs to exclude from the alignment. Defaults to None.
+
+        include_pops (List[str] or None): List of population IDs to include in the alignment. Populations not present in the include_pops list will be excluded. Defaults to None.
+
+        guidetree (str or None): Path to input treefile. Defaults to None.
+
+        qmatrix_iqtree (str or None): Path to iqtree output file containing Q rate matrix. Defaults to None.
+
+        qmatrix (str or None): Path to file containing only Q rate matrix, and not the full iqtree file. Defaults to None.
+
+        siterates (str or None): Path to file containing per-site rates, with 1 rate per line corresponding to 1 site. Not required if genotype_data is defined with the siterates or siterates_iqtree option. Defaults to None.
+
+        siterates_iqtree (str or None): Path to \*.rates file output from IQ-TREE, containing a per-site rate table. Cannot be used in conjunction with siterates argument. Not required if the siterates or siterates_iqtree options were used with the GenotypeData object. Defaults to None.
+
+        plot_format (str): Format to save report plots. Valid options include: 'pdf', 'svg', 'png', and 'jpeg'. Defaults to 'png'.
+
+        prefix (str): Prefix to use for output directory. Defaults to "gtdata".
+
+    Attributes:
+        inputs (dict): GenotypeData keyword arguments as a dictionary.
+
+        num_snps (int): Number of SNPs in the dataset.
+
+        num_inds (int): Number of individuals in the dataset.
+
+        populations (List[Union[str, int]]): Population IDs.
+
+        popmap (dict): Dictionary object with SampleIDs as keys and popIDs as values.
+
+        popmap_inverse (dict or None): Inverse dictionary of popmap, where popIDs are keys and lists of sampleIDs are values.
+
+        samples (List[str]): Sample IDs in input order.
+
+        snpsdict (dict or None): Dictionary with SampleIDs as keys and lists of genotypes as values.
+
+        snp_data (List[List[str]]): Genotype data as a 2D list.
+
+        genotypes_012 (List[List[int]], np.ndarray, or pd.DataFrame): Encoded 012 genotypes.
+
+        genotypes_onehot (np.ndarray): One-hot encoded genotypes.
+
+        genotypes_int (np.ndarray): Integer-encoded genotypes.
+
+        alignment (Bio.MultipleSeqAlignment): Genotype data as a Biopython MultipleSeqAlignment object.
+
+        vcf_attributes (dict): Attributes read in from VCF file.
+
+        loci_indices (List[int]): Column indices for retained loci in filtered alignment.
+
+        sample_indices (List[int]): Row indices for retained samples in the alignment.
+
+        ref (List[str]): List of reference alleles of length num_snps.
+
+        alt (List[str]): List of alternate alleles of length num_snps.
+
+        q (QMatrix or None): Q-matrix object for phylogenetic tree.
+
+        site_rates (SiteRates or None): Site rate data for phylogenetic tree.
+
+        tree (NewickTree or None): Newick tree object.
+
+    Methods:
+        read_structure: Read data from a Structure file.
+
+        read_vcf: Read data from a VCF file.
+
+        read_phylip: Read data from a Phylip file.
+
+        read_phylip: Read data from a Phylip file.
+
+        read_012: Read data from a custom 012-encoded file format.
+
+        read_tree: Read data from a newick file.
+
+        q_from_iqtree: Read Q-matrix from \*.iqtree file.
+
+        q_from_file: Read Q-matrix from file with only Q-matrix in it.
+
+        siterates_from_iqtree: Read site rates from \*.rate file.
+
+        siterates_from_file: Read site rates from file with only site rates in single column.
+
+        write_structure: Write data to a Structure file.
+
+        write_vcf: Write data to a VCF file.
+
+        write_phylip: Write data to a Phylip file.
+
+        read_popmap: Read in a popmap file.
+
+        subset_vcf_data: Subset the data based on locus and sample indices.
+
+        encode_012: Encode genotypes as 0,1,2 integers for reference, heterozygous, alternate alleles.
+
+        decode_012: Decode 0,1,2 integers back to original genotypes.
+
+        convert_onehot: Convert genotypes to one-hot encoding.
+
+        convert_int_iupac: Convert genotypes to integer encoding (0-9) with IUPAC characters.
+
+        missingness_reports: Create missingness reports from GenotypeData object.
+
+    Example usage:
+        Instantiate GenotypeData object
+
+        genotype_data = GenotypeData(file="data.vcf", filetype="vcf", popmapfile="popmap.txt")
+
+        # Access basic properties
+
+        print(genotype_data.num_snps) # Number of SNPs in the dataset
+
+        print(genotype_data.num_inds) # Number of individuals in the dataset
+
+        print(genotype_data.populations) # Population IDs
+
+        print(genotype_data.popmap) # Dictionary of SampleIDs as keys and popIDs as values
+        print(genotype_data.samples) # Sample IDs in input order
+
+        # Access transformed genotype data
+        genotypes_012 = genotype_data.genotypes_012 # Encoded 012 genotypes as a 2D list
+
+        genotypes_012_array = genotype_data.genotypes_012(fmt="numpy")
+
+        genotypes_012_df = genotype_data.genotypes_012(fmt="pandas")
+
+        genotypes_onehot = genotype_data.genotypes_onehot # One-hot encoded genotypes as a numpy array
+
+        genotypes_int = genotype_data.genotypes_int # Integer-encoded genotypes (0-9) as a numpy array
+
+        alignment = genotype_data.alignment # Genotype data as a Biopython MultipleSeqAlignment object
+
+        # Access VCF file attributes
+
+        vcf_attributes = genotype_data.vcf_attributes # Dictionary of VCF file attributes
+
+        # Set and access additional properties
+
+        genotype_data.q = q_matrix # Set q-matrix for phylogenetic tree
+
+        q_matrix = genotype_data.q # Get q-matrix object
+
+        genotype_data.site_rates = site_rates # Set site rate data for phylogenetic tree
+
+        site_rates = genotype_data.site_rates # Get site rate data
+
+        genotype_data.tree = newick_tree # Set newick tree data
+
+        newick_tree = genotype_data.tree # Get newick tree object
+    """
+
+    resource_data = {}
+
+    def __init__(
+        self,
+        filename: Optional[str] = None,
+        filetype: Optional[str] = "auto",
+        popmapfile: Optional[str] = None,
+        force_popmap: bool = False,
+        exclude_pops: Optional[List[str]] = None,
+        include_pops: Optional[List[str]] = None,
+        guidetree: Optional[str] = None,
+        qmatrix_iqtree: Optional[str] = None,
+        qmatrix: Optional[str] = None,
+        siterates: Optional[str] = None,
+        siterates_iqtree: Optional[str] = None,
+        plot_format: Optional[str] = "png",
+        prefix="snpio",
+        chunk_size: int = 1000,
+        verbose: bool = True,
+        **kwargs,
+    ) -> None:
+        """
+        Initialize the GenotypeData object."""
+
+        self.filename = filename
+        self.filetype = filetype.lower()
+        self.popmapfile = popmapfile
+        self.force_popmap = force_popmap
+        self.exclude_pops = exclude_pops
+        self.include_pops = include_pops
+        self.guidetree = guidetree
+        self.qmatrix_iqtree = qmatrix_iqtree
+        self.qmatrix = qmatrix
+        self.siterates = siterates
+        self.siterates_iqtree = siterates_iqtree
+        self.plot_format = plot_format
+        self.prefix = prefix
+        self.chunk_size = chunk_size
+        self.verbose = verbose
+        self.measure = kwargs.get("measure", False)
+        self.supported_filetypes = ["vcf", "phylip", "structure", "auto"]
+
+        self._kwargs = {
+            "filename": filename,
+            "filetype": filetype,
+            "popmapfile": popmapfile,
+            "force_popmap": force_popmap,
+            "exclude_pops": exclude_pops,
+            "include_pops": include_pops,
+            "guidetree": guidetree,
+            "qmatrix_iqtree": qmatrix_iqtree,
+            "qmatrix": qmatrix,
+            "siterates": siterates,
+            "siterates_iqtree": siterates_iqtree,
+            "plot_format": plot_format,
+            "prefix": prefix,
+            "verbose": verbose,
+        }
+
+        if "vcf_attributes" in kwargs:
+            self._vcf_attributes = kwargs["vcf_attributes"]
+        else:
+            self._vcf_attributes = None
+        is_subset = True if "is_subset" in kwargs else False
+
+        self._samples: List[str] = []
+        self._populations: List[Union[str, int]] = []
+        self._ref = []
+        self._alt = []
+        self._q = None
+        self._site_rates = None
+        self._tree = None
+        self._popmap = None
+        self._popmap_inverse = None
+        self.vcf_header = None
+
+        if self.qmatrix is not None and self.qmatrix_iqtree is not None:
+            raise TypeError(
+                "qmatrix and qmatrix_iqtree cannot both be provided."
+            )
+
+        if self.siterates is not None and self.siterates_iqtree is not None:
+            raise TypeError(
+                "siterates and siterates_iqtree cannot both be defined"
+            )
+
+        self._loci_indices = kwargs.get("loci_indices", None)
+        self._sample_indices = kwargs.get("sample_indices", None)
+
+        if self.filetype == "auto":
+            filetype = self._detect_file_format(filename)
+
+            if not filetype:
+                raise AssertionError(
+                    "File type could not be automatically detected. Please check the file for formatting errors or specify the file format as either 'phylip', 'structure', 'vcf', or '012' instead of 'auto'."
+                )
+
+        if self.filetype not in self.supported_filetypes:
+            raise UnsupportedFileTypeError(
+                self.filetype, supported_types=self.supported_filetypes
+            )
+
+        self._read_aln(filetype, popmapfile)
+
+        if self.loci_indices is None:
+            self._loci_indices = list(range(self.num_snps))
+        if self.sample_indices is None:
+            self.sample_indices = list(range(self.num_inds))
+
+        if filetype != "vcf" and self.popmapfile is not None:
+            self._my_popmap = self.read_popmap(popmapfile)
+
+            self.subset_with_popmap(
+                self._my_popmap,
+                self.samples,
+                force=self.force_popmap,
+                include_pops=self.include_pops,
+                exclude_pops=self.exclude_pops,
+            )
+
+        if self.popmapfile is not None:
+            if self.verbose:
+                print("Found the following populations:\nPopulation\tCount\n")
+            self._my_popmap.get_pop_counts(plot_dir_prefix=self.prefix)
+
+        self._kwargs["filetype"] = self.filetype
+        self._kwargs["loci_indices"] = self.loci_indices
+        self._kwargs["sample_indices"] = self.sample_indices
+
+        vcf_attr_path = os.path.join(
+            f"{self.prefix}_output",
+            "gtdata",
+            "alignments",
+            "vcf",
+            "vcf_attributes.h5",
+        )
+        if Path(vcf_attr_path).is_file():
+            # Subset VCF attributes in case samples were not in popmap file.
+            if self.filetype != "vcf" and not is_subset:
+                if (
+                    len(self.loci_indices) != self.num_snps
+                    or len(self.sample_indices) != self.num_inds
+                ):
+                    self.vcf_attributes = self.subset_vcf_data(
+                        self.loci_indices,
+                        self.sample_indices,
+                        self._vcf_attributes,
+                        samples=self.samples,
+                        chunk_size=self.chunk_size,
+                    )
+
+    def _detect_file_format(self, filename: str) -> str:
+        """
+        Check the filetype and call the appropriate function to read the file format.
+
+        Args:
+            filetype (Optional[str], default=None): Filetype. Supported values include: "phylip", "structure", "vcf", and "012".
+            popmapfile (Optional[str], default=None): Path to population map file.
+
+        Raises:
+            OSError: If no filetype is specified.
+            OSError: If an unsupported filetype is provided.
+        """
+        try:
+            with open(filename, "r") as fin:
+                lines = fin.readlines()
+        except UnicodeDecodeError:
+            with gzip.open(filename, "rt") as fin:
+                lines = fin.readlines()
+
+        lines = [line.strip() for line in lines]
+
+        # Check for VCF format
+        if (
+            any(line.startswith("##fileformat=VCF") for line in lines)
+            or any(line.startswith("#CHROM") for line in lines)
+            or any(line.startswith("##FORMAT") for line in lines)
+            or any(line.startswith("##INFO") for line in lines)
+        ):
+            return "vcf"
+
+        # Check for PHYLIP format
+        try:
+            if len(list(map(int, lines[0].split()))) == 2:
+                num_samples, num_loci = map(int, lines[0].split())
+
+                if num_samples == len(lines[1:]):
+                    line = lines[1]
+                    seqs = line.split()[1]
+                    if num_loci == len(list(seqs)):
+                        return "phylip"
+        except ValueError:
+            pass
+
+        # Check for STRUCTURE or encoded 012 format
+        lines = lines[1:]
+
+        def is_integer(n):
+            try:
+                int(n)
+                return True
+            except ValueError:
+                return False
+
+        gt = [
+            line
+            for line in lines
+            if all(is_integer(col.strip()) for col in line.split()[3:])
+        ]
+
+        if gt:
+            # Check for STRUCTURE format
+            for line in lines:
+                line = line.strip()
+                if not line:
+                    continue
+                cols = line.split()
+
+                if any(int(x) > 2 for x in cols[3:]):
+                    return "structure"
+        # Check for encoded 012 format
+        elif (
+            sum(x == "0" for line in lines for x in line.split())
+            / sum(1 for line in lines[1:] for x in line.split())
+            > 0.5
+        ):
+            return "012"
+        return False
+
+    def _read_aln(
+        self, filetype: Optional[str] = None, popmapfile: Optional[str] = None
+    ) -> None:
+        """
+        Check the filetype and call the appropriate function to read the file format.
+
+        Args:
+            filetype (Optional[str] = None): Filetype. Supported values include: "phylip", "structure", "vcf", and "012".
+            popmapfile (Optional[str] = None): Path to population map file.
+
+        Raises:
+            OSError: If no filetype is specified.
+            OSError: If an unsupported filetype is provided.
+        """
+        if filetype is None:
+            raise OSError("No filetype specified.\n")
+        else:
+            if filetype.lower() == "phylip":
+                self.filetype = filetype
+                self.read_phylip()
+            elif filetype.lower() == "structure":
+                self.filetype = "structure"
+                has_popids = True if popmapfile is None else False
+                self.read_structure(popids=has_popids)
+            elif filetype == "012":
+                self.filetype = filetype
+                self.read_012()
+            elif filetype == "vcf":
+                self.filetype = filetype
+                self.read_vcf()
+            elif filetype is None:
+                raise TypeError(
+                    "filetype argument must be provided, but got NoneType."
+                )
+            else:
+                raise OSError(f"Unsupported filetype provided: {filetype}\n")
+
+    def _check_filetype(self, filetype: str) -> None:
+        """
+        Validate that the filetype is correct.
+
+        Args:
+            filetype (str): Filetype to use.
+
+        Raises:
+            TypeError: If the provided filetype does not match the current filetype.
+        """
+        if self.filetype is None:
+            self.filetype = filetype
+        elif self.filetype == filetype:
+            pass
+        else:
+            raise TypeError(
+                "GenotypeData read_XX() call does not match filetype!\n"
+            )
+
+    def read_tree(self, treefile: str) -> tt.tree:
+        """
+        Read Newick-style phylogenetic tree into toytree object.
+
+        The Newick-style tree file should follow the format type 0 (see toytree documentation).
+
+        Args:
+            treefile (str): Path to the Newick-style tree file.
+
+        Returns:
+            toytree.tree object: The input tree as a toytree object.
+
+        Raises:
+            FileNotFoundError: If the tree file is not found.
+            AssertionError: If the tree file is not readable.
+        """
+        if not os.path.isfile(treefile):
+            raise FileNotFoundError(f"File {treefile} not found!")
+
+        assert os.access(treefile, os.R_OK), f"File {treefile} isn't readable"
+
+        return tt.tree(treefile, tree_format=0)
+
+    def q_from_file(self, fname: str, label: bool = True) -> pd.DataFrame:
+        """
+        Read Q matrix from a file.
+
+        Args:
+            fname (str): Path to the Q matrix input file.
+
+            label (bool): True if the nucleotide label order is present, False otherwise.
+
+        Returns:
+            pandas.DataFrame: The Q-matrix as a pandas DataFrame object.
+
+        Raises:
+            FileNotFoundError: If the Q matrix file is not found.
+        """
+        q = self._blank_q_matrix()
+
+        if not label:
+            print(
+                "Warning: Assuming the following nucleotide order: A, C, G, T"
+            )
+
+        if not os.path.isfile(fname):
+            raise FileNotFoundError(f"File {fname} not found!")
+
+        with open(fname, "r") as fin:
+            header = True
+            qlines = list()
+            for line in fin:
+                line = line.strip()
+                if not line:
+                    continue
+                if header:
+                    if label:
+                        order = line.split()
+                        header = False
+                    else:
+                        order = ["A", "C", "G", "T"]
+                    continue
+                else:
+                    qlines.append(line.split())
+        fin.close()
+
+        for l in qlines:
+            for index in range(0, 4):
+                q[l[0]][order[index]] = float(l[index + 1])
+        qdf = pd.DataFrame(q)
+        return qdf.T
+
+    def q_from_iqtree(self, iqfile: str) -> pd.DataFrame:
+        """
+        Read Q matrix from an IQ-TREE (\*.iqtree) file.
+
+        The IQ-TREE file contains the standard output of an IQ-TREE run and includes the Q-matrix.
+
+        Args:
+            iqfile (str): Path to the IQ-TREE file (\*.iqtree).
+
+        Returns:
+            pandas.DataFrame: The Q-matrix as a pandas DataFrame.
+
+        Raises:
+            FileNotFoundError: If the IQ-TREE file could not be found.
+            IOError: If the IQ-TREE file could not be read.
+        """
+
+        q = self._blank_q_matrix()
+        qlines = list()
+        try:
+            with open(iqfile, "r") as fin:
+                foundLine = False
+                matlinecount = 0
+                for line in fin:
+                    line = line.strip()
+                    if not line:
+                        continue
+                    if "Rate matrix Q" in line:
+                        foundLine = True
+                        continue
+                    if foundLine:
+                        matlinecount += 1
+                        if matlinecount > 4:
+                            break
+                        stuff = line.split()
+                        qlines.append(stuff)
+                    else:
+                        continue
+        except (IOError, FileNotFoundError):
+            raise FileNotFoundError(f"Could not open IQ-TREE file {iqfile}")
+
+        # Check that the Q matrix was found and read
+        if not qlines:
+            raise IOError(f"Rate matrix Q not found in IQ-TREE file {iqfile}")
+
+        # Populate q matrix with values from the IQ-TREE file
+        order = [l[0] for l in qlines]
+        for l in qlines:
+            for index in range(0, 4):
+                q[l[0]][order[index]] = float(l[index + 1])
+
+        qdf = pd.DataFrame(q)
+        return qdf.T
+
+    def _blank_q_matrix(
+        self, default: float = 0.0
+    ) -> Dict[str, Dict[str, float]]:
+        """
+        Create a blank Q-matrix dictionary initialized with default values.
+
+        Args:
+            default (float, optional): Default value to initialize the Q-matrix cells. Defaults to 0.0.
+
+        Returns:
+            Dict[str, Dict[str, float]]: Blank Q-matrix dictionary.
+
+        """
+        q: Dict[str, Dict[str, float]] = dict()
+        for nuc1 in ["A", "C", "G", "T"]:
+            q[nuc1] = dict()
+            for nuc2 in ["A", "C", "G", "T"]:
+                q[nuc1][nuc2] = default
+        return q
+
+    def siterates_from_iqtree(self, iqfile: str) -> pd.DataFrame:
+        """
+        Read site-specific substitution rates from \*.rates file.
+
+        The \*.rates file is an optional output file generated by IQ-TREE and contains a table of site-specific rates and rate categories.
+
+        Args:
+            iqfile (str): Path to \*.rates input file.
+
+        Returns:
+            List[float]: List of site-specific substitution rates.
+
+        Raises:
+            FileNotFoundError: If the rates file could not be found.
+            IOError: If the rates file could not be read from.
+        """
+        s = []
+        try:
+            with open(iqfile, "r") as fin:
+                for line in fin:
+                    line = line.strip()
+                    if (
+                        not line
+                        or line.startswith("#")
+                        or line.lower().startswith("site")
+                    ):
+                        continue
+                    else:
+                        stuff = line.split()
+                        s.append(float(stuff[1]))
+
+        except (IOError, FileNotFoundError):
+            raise IOError(f"Could not open iqtree file {iqfile}")
+        return s
+
+    def _validate_rates(self) -> None:
+        """
+        Validate the number of site rates matches the number of SNPs.
+
+        Raises:
+            ValueError: If the number of site rates does not match the number of SNPs.
+        """
+        if len(self._site_rates) != self.num_snps:
+            raise ValueError(
+                "The number of site rates was not equal to the number of snps in the alignment."
+            )
+
+    def siterates_from_file(self, fname: str) -> List[float]:
+        """
+        Read site-specific substitution rates from a file.
+
+        Args:
+            fname (str): Path to the input file.
+
+        Returns:
+            List[float]: List of site-specific substitution rates.
+        """
+        s = list()
+        with open(fname, "r") as fin:
+            for line in fin:
+                line = line.strip()
+                if not line:
+                    continue
+                else:
+                    s.append(float(line.split()[0]))
+        fin.close()
+        return s
+
+    def _validate_seq_lengths(self) -> None:
+        """Validate that all sequences have the same length.
+
+        Raises:
+            ValueError: If not all sequences (rows) are the same length.
+        """
+        # Make sure all sequences are the same length.
+        all_same = all(len(row) == self.num_snps for row in self._snp_data)
+
+        if not all_same:
+            bad_rows = [
+                i
+                for i, row in enumerate(self.num_snps)
+                if len(row) != self.num_snps
+            ]
+
+            bad_sampleids = [self._samples[i] for i in bad_rows]
+            raise ValueError(
+                f"The following sequences in the alignment were of unequal lengths: {','.join(bad_sampleids)}"
+            )
+
+    def read_structure(self, popids: bool = True) -> None:
+        """
+        Read a structure file and automatically detect its format.
+
+        Args:
+            popids (bool, optional): True if population IDs are present as the 2nd column in the structure file, otherwise False. Defaults to True.
+
+        Raises:
+            ValueError: If sample names do not match for the two-row format.
+
+            ValueError: If population IDs do not match for the two-row format.
+
+            ValueError: If not all sequences (rows) are the same length.
+        """
+        if self.verbose:
+            print(f"\nReading structure file {self.filename}...")
+
+        # Detect the format of the structure file
+        onerow = self.detect_format()
+
+        snp_data = list()
+        with open(self.filename, "r") as fin:
+            if not onerow:
+                firstline = None
+                for line in fin:
+                    line = line.strip()
+                    if not line:
+                        continue
+                    if not firstline:
+                        firstline = line.split()
+                        continue
+                    else:
+                        secondline = line.split()
+                        if firstline[0] != secondline[0]:
+                            raise ValueError(
+                                f"Two rows per individual was "
+                                f"specified but sample names do not match: "
+                                f"{firstline[0]} and {secondline[0]}\n"
+                            )
+
+                        ind = firstline[0]
+                        pop = None
+                        if popids:
+                            if firstline[1] != secondline[1]:
+                                raise ValueError(
+                                    f"Two rows per individual was "
+                                    f"specified but population IDs do not "
+                                    f"match {firstline[1]} {secondline[1]}\n"
+                                )
+                            pop = firstline[1]
+                            self._populations.append(pop)
+                            firstline = firstline[2:]
+                            secondline = secondline[2:]
+                        else:
+                            firstline = firstline[1:]
+                            secondline = secondline[1:]
+                        self._samples.append(ind)
+                        genotypes = merge_alleles(firstline, secondline)
+                        snp_data.append(genotypes)
+                        firstline = None
+            else:  # If onerow:
+                for line in fin:
+                    line = line.strip()
+                    if not line:
+                        continue
+                    firstline = line.split()
+                    ind = firstline[0]
+                    pop = None
+                    if popids:
+                        pop = firstline[1]
+                        self._populations.append(pop)
+                        firstline = firstline[2:]
+                    else:
+                        firstline = firstline[1:]
+                    self._samples.append(ind)
+                    genotypes = merge_alleles(firstline, second=None)
+                    snp_data.append(genotypes)
+                    firstline = None
+
+        snp_data = [
+            list(map(self._genotype_to_iupac, row)) for row in snp_data
+        ]
+        self._snp_data = snp_data
+        self._validate_seq_lengths()
+
+        self._ref, self._alt, self._alt2 = self._get_ref_alt_alleles(
+            self._snp_data
+        )
+
+        if self.verbose:
+            print(f"STRUCTURE file successfully loaded!")
+            print(
+                f"\nFound {self.num_snps} SNPs and {self.num_inds} "
+                f"individuals...\n"
+            )
+
+    def write_structure(
+        self,
+        output_file: str,
+        genotype_data=None,
+        snp_data: List[List[str]] = None,
+        samples: List[str] = None,
+        verbose: bool = False,
+    ) -> None:
+        """
+        Write a structure file.
+
+        Args:
+            output_file (str): The output filename.
+
+            genotype_data (GenotypeData, optional): GenotypeData instance. Uses snp_data from the provided GenotypeData object to write the file. genotype_data and snp_data cannot both be provided.
+
+            snp_data (List[List[str]], optional): snp_data object obtained from a GenotypeData object. genotype_data and snp_data cannot both be provided.
+
+            samples (List[str], optional): List of sample IDs.
+
+            verbose (bool, optional): If True, status updates are printed.
+
+        Raises:
+            ValueError: If genotypes are not presented as a pair for each SNP.
+
+            TypeError: If using snp_data, samples must also be provided.
+        """
+        if verbose:
+            print(f"\nWriting structure file {output_file}...")
+
+        if genotype_data is not None and snp_data is not None:
+            raise TypeError(
+                "genotype_data and snp_data cannot both be NoneType"
+            )
+
+        elif genotype_data is None and snp_data is None:
+            snp_data = self.snp_data
+            samples = self.samples
+            snpsdict = self.snpsdict
+
+        elif genotype_data is not None and snp_data is None:
+            snp_data = genotype_data.snp_data
+            samples = genotype_data.samples
+            snpsdict = genotype_data.snpsdict
+
+        elif genotype_data is None and snp_data is not None:
+            if samples is None:
+                raise TypeError(
+                    "If using snp_data, samples must also be provided."
+                )
+            snpsdict = self._make_snpsdict(samples=samples, snp_data=snp_data)
+
+        with open(output_file, "w") as fout:
+            for sample in samples:
+                genotypes = list(
+                    map(self._iupac_to_genotype, snpsdict[sample])
+                )
+
+                genotypes = [
+                    allele
+                    for genotype in genotypes
+                    for allele in genotype.split("/")
+                ]
+
+                # The genotypes must be presented as a pair for each SNP
+                if len(genotypes) % 2 != 0:
+                    raise ValueError(
+                        f"Genotypes for sample {sample} are not presented as pairs."
+                    )
+
+                # Split the genotypes into two lines for each sample
+                # Selects every other element of the list.
+                firstline_genotypes = genotypes[::2]
+                secondline_genotypes = genotypes[1::2]
+
+                fout.write(
+                    sample
+                    + "\t"
+                    + "\t".join(map(str, firstline_genotypes))
+                    + "\n"
+                )
+                fout.write(
+                    sample
+                    + "\t"
+                    + "\t".join(map(str, secondline_genotypes))
+                    + "\n"
+                )
+
+        if verbose:
+            print("Successfully wrote STRUCTURE file!")
+
+    def detect_format(self) -> bool:
+        """
+        Detect the format of the structure file (onerow or tworow).
+
+        Returns:
+            bool: True if the file is in one-row format, False if it is in two-row format.
+        """
+        with open(self.filename, "r") as fin:
+            first_line = fin.readline().split()
+            second_line = fin.readline().split()
+
+        # If the first two lines have the same sample name, then
+        # it's a two-row format
+        onerow = first_line[0] != second_line[0]
+        return onerow
+
+    def read_phylip(self) -> None:
+        """
+        Populates GenotypeData object by parsing a Phylip file.
+
+        Raises:
+            ValueError: If all sequences are not the same length as specified in the header line.
+
+            ValueError: If the number of individuals differs from the header line.
+        """
+        if self.verbose:
+            print(f"\nReading phylip file {self.filename}...")
+
+        self._check_filetype("phylip")
+        snp_data = list()
+        with open(self.filename, "r") as fin:
+            first = True
+            for line in fin:
+                line = line.strip()
+                if not line:  # If blank line.
+                    continue
+                if first:
+                    first = False
+                    continue
+                cols = line.split()
+                inds = cols[0]
+                seqs = cols[1]
+                snps = [snp for snp in seqs]  # Split each site.
+                snp_data.append(snps)
+
+                self._samples.append(inds)
+
+        self._snp_data = snp_data
+        self._validate_seq_lengths()
+
+        self._ref, self._alt, self._alt2 = self._get_ref_alt_alleles(
+            self._snp_data
+        )
+
+        if self.verbose:
+            print(f"PHYLIP file successfully loaded!")
+            print(
+                f"\nFound {self.num_snps} SNPs and {self.num_inds} "
+                f"individuals...\n"
+            )
+
+    def read_vcf(self) -> None:
+        """
+        Read a VCF file into a GenotypeData object.
+
+        Raises:
+            ValueError: If the number of individuals differs from the header line.
+        """
+        if self.verbose:
+            print(f"\nReading VCF file {self.filename}...")
+
+        self._check_filetype("vcf")
+
+        # Load the VCF file using pysam
+        vcf = VariantFile(self.filename, mode="r")
+
+        if self.popmapfile is not None:
+            self._my_popmap = self.read_popmap(self.popmapfile)
+
+        (
+            self._vcf_attributes,
+            self._snp_data,
+            self._samples,
+        ) = self.get_vcf_attributes(
+            vcf,
+            self.sample_indices,
+            self.loci_indices,
+            chunk_size=self.chunk_size,
+        )
+
+        vcf.close()
+
+        self._validate_seq_lengths()
+
+        if self.verbose:
+            print(f"VCF file successfully loaded!")
+            print(
+                f"\nFound {self.num_snps} SNPs and {self.num_inds} individuals...\n"
+            )
+
+    # @profile
+    def get_vcf_attributes(
+        self, vcf, sample_indices=None, loci_indices=None, chunk_size=1000
+    ):
+        """Get VCF attributes from pysam.VariantRecord object.
+
+        Args:
+            vcf (pysam.VariantFile): pysam.VariantFile object.
+            sample_indices (List[int]): Sample indices to include. If ``sample_indices`` is None, then all indices will be used. Defaults to None.
+            loci_indices (List[int]): Loci indices to include. if ``loci_indices`` is None, then all indices will be used. Defaults to None.
+            chunk_size (int): Variant (loci) Chunk size to load VCF file. Saves the output to an HDF5 file one chunk at a time so that only ``chunk_size`` loci are loaded into memory. Defaults to 1000.
+
+        Returns:
+            str: File path to vcf_attributes.h5 HDF5 file.
+            List[List[str]]: snp_data 2D list object with IUPAC nucleotides.
+            List[str]: List of sampleIDss found in alignment.
+        """
+
+        if loci_indices is None and self.loci_indices is not None:
+            loci_indices = self.loci_indices
+
+        if sample_indices is None:
+            sample_indices = self.sample_indices
+
+        samples = list((vcf.header.samples))
+
+        sample_indices = self.subset_with_popmap(
+            self._my_popmap,
+            samples,
+            force=self.force_popmap,
+            include_pops=self.include_pops,
+            exclude_pops=self.exclude_pops,
+            return_indices=True,
+        )
+
+        samples = [x for x in samples if x in self.samples]
+
+        if len(samples) != len(sample_indices):
+            new_header = pysam.VariantHeader()
+
+            for record in vcf.header.records:
+                new_header.add_record(record)
+
+            for sample in samples:
+                new_header.add_sample(sample)
+
+            vcf.subset_samples(samples)
+        else:
+            new_header = vcf.header
+
+        self.vcf_header = new_header
+
+        info_fields = list((vcf.header.info))
+
+        format_fields = list((vcf.header.formats))
+        format_fields = [x for x in format_fields if x != "GT"]
+
+        outdir = os.path.join(
+            f"{self.prefix}_output", "gtdata", "alignments", "vcf"
+        )
+        Path(outdir).mkdir(exist_ok=True, parents=True)
+        h5_outfile = os.path.join(outdir, "vcf_attributes.h5")
+
+        with h5py.File(h5_outfile, "w") as f:
+            # Create datasets for basic attributes
+            chrom_dset = f.create_dataset(
+                "chrom", (0,), maxshape=(None,), dtype=h5py.string_dtype()
+            )
+            pos_dset = f.create_dataset(
+                "pos", (0,), maxshape=(None,), dtype=int
+            )
+            vcf_id_dset = f.create_dataset(
+                "vcf_id", (0,), maxshape=(None,), dtype=h5py.string_dtype()
+            )
+            ref_dset = f.create_dataset(
+                "ref",
+                (0,),
+                maxshape=(None,),
+                dtype=h5py.string_dtype(length=3),
+            )
+            alt_dset = f.create_dataset(
+                "alt",
+                (0,),
+                maxshape=(None,),
+                dtype=h5py.string_dtype(length=5),
+            )
+            qual_dset = f.create_dataset(
+                "qual", (0,), maxshape=(None,), dtype=float
+            )
+            vcf_filter_dset = f.create_dataset(
+                "filter",
+                (0,),
+                maxshape=(None,),
+                dtype=h5py.string_dtype(),
+            )
+
+            format_dset = f.create_dataset(
+                "format",
+                (0,),
+                maxshape=(None,),
+                dtype=h5py.string_dtype(),
+            )
+
+            snp_data_dset = f.create_dataset(
+                "snp_data",
+                (0, len(samples)),
+                maxshape=(None, len(samples)),
+                dtype=h5py.string_dtype(),
+            )
+
+            # Create groups for info and calldata
+            info_group = f.create_group("info")
+            calldata_group = f.create_group("calldata")
+
+            # Create datasets within info and calldata groups
+            info_dsets = {
+                k: info_group.create_dataset(
+                    k,
+                    (0,),  # 1-dimensional shape
+                    maxshape=(
+                        None,
+                    ),  # Allow expansion along the first dimension
+                    dtype=h5py.string_dtype(),
+                )
+                for k in info_fields
+            }
+            calldata_dsets = {
+                k: calldata_group.create_dataset(
+                    k,
+                    (0, len(samples)),
+                    maxshape=(None, len(samples)),
+                    dtype=h5py.string_dtype(),
+                )
+                for k in format_fields
+            }
+
+            # Define the mapping outside the function
+            IUPAC_MAPPING = {
+                ("A", "A"): "A",
+                ("A", "C"): "M",
+                ("A", "G"): "R",
+                ("A", "T"): "W",
+                ("C", "C"): "C",
+                ("C", "G"): "S",
+                ("C", "T"): "Y",
+                ("G", "G"): "G",
+                ("G", "T"): "K",
+                ("T", "T"): "T",
+                ("N", "N"): "N",
+                ("A", "N"): "A",
+                ("C", "N"): "C",
+                ("T", "N"): "T",
+                ("G", "N"): "G",
+            }
+
+            for data_type in [
+                "chrom",
+                "pos",
+                "ref",
+                "alt",
+                "qual",
+                "vcf_id",
+                "vcf_filter",
+                "info",
+                "format",
+                "calldata",
+                "snp_data",
+            ]:
+                if self.verbose:
+                    print(f"\nLoading {data_type}...")
+
+                for data in self.fetch_data(
+                    vcf,
+                    data_type,
+                    loci_indices,
+                    chunk_size,
+                    info_fields,
+                    IUPAC_MAPPING,
+                ):
+                    # Resize and write to datasets
+                    if data_type == "chrom":
+                        chrom_dset.resize((chrom_dset.shape[0] + len(data),))
+                        chrom_dset[-len(data) :] = data
+                    elif data_type == "pos":
+                        pos_dset.resize((pos_dset.shape[0] + len(data),))
+                        pos_dset[-len(data) :] = data
+                    elif data_type == "vcf_id":
+                        vcf_id_dset.resize((vcf_id_dset.shape[0] + len(data),))
+                        vcf_id_dset[-len(data) :] = data
+                    elif data_type == "ref":
+                        ref_dset.resize((ref_dset.shape[0] + len(data),))
+                        ref_dset[-len(data) :] = data
+                    elif data_type == "alt":
+                        # Resize and write to the alt_dset dataset
+                        alt_dset.resize((alt_dset.shape[0] + len(data),))
+                        alt_dset[-len(data) :] = data
+                    elif data_type == "qual":
+                        qual_dset.resize((qual_dset.shape[0] + len(data),))
+                        qual_dset[-len(data) :] = data
+                    elif data_type == "vcf_filter":
+                        vcf_filter_dset.resize(
+                            (vcf_filter_dset.shape[0] + len(data),)
+                        )
+
+                        try:
+                            vcf_filter_dset[-len(data) :] = np.squeeze(data)
+                        except TypeError:
+                            vcf_filter_dset[-len(data) :] = np.full(
+                                (len(data),), ".", dtype=str
+                            )
+
+                    elif data_type == "format":
+                        format_dset.resize((format_dset.shape[0] + len(data),))
+                        format_dset[-len(data) :] = data
+
+                    elif data_type == "info":
+                        for k, v in data.items():
+                            v_str = np.array(v, dtype=str)
+                            info_dsets[k].resize(
+                                (info_dsets[k].shape[0] + len(v_str),)
+                            )
+                            info_dsets[k][-len(v_str) :] = v_str
+
+                    elif data_type == "calldata":
+                        for k, v in data.items():
+                            v_str = np.array(v, dtype=str)
+                            calldata_dsets[k].resize(
+                                (
+                                    calldata_dsets[k].shape[0] + len(v_str),
+                                    len(samples),
+                                )
+                            )
+                            calldata_dsets[k][-len(v_str) :, :] = v_str[
+                                :, sample_indices
+                            ]
+
+                    elif data_type == "snp_data":
+                        snp_data = np.array(data, dtype=str)
+                        snp_data_dset.resize(
+                            (snp_data_dset.shape[0] + len(data), len(samples))
+                        )
+                        snp_data_dset[-len(data) :, :] = np.array(data)[
+                            :, sample_indices
+                        ]
+                vcf.reset()
+
+        snp_data = None
+        with h5py.File(h5_outfile, "r") as f:
+            # Load the entire dataset into a NumPy array
+            snp_data = f["snp_data"][:]
+
+        snp_data = np.array(snp_data, dtype=str)
+
+        dir_path = os.path.join(
+            f"{self.prefix}_output", "gtdata", "alignments", "vcf"
+        )
+        Path(dir_path).mkdir(exist_ok=True, parents=True)
+        file_path = os.path.join(dir_path, "vcf_attributes.h5")
+
+        return file_path, snp_data.T.tolist(), samples
+
+    def fetch_data(
+        self,
+        vcf,
+        data_type,
+        loci_indices,
+        chunk_size,
+        info_fields,
+        IUPAC_MAPPING,
+    ):
+        def transform_gt(gt, ref, alt):
+            gt_array = np.array(gt)
+
+            try:
+                alt_array = [ref] + list(
+                    alt
+                )  # Adding the reference at the beginning
+            except TypeError:
+                alt_array = [ref] + list(".")
+
+            # Function to apply transformation for each pair
+            def transform_pair(pair):
+                allele1, allele2 = pair
+                if allele1 is None or allele2 is None:
+                    return "N"
+                a1, a2 = alt_array[allele1], alt_array[allele2]
+                a1, a2 = sorted(
+                    [a1, a2]
+                )  # Sort the alleles to ensure the correct mapping
+                return IUPAC_MAPPING[(a1, a2)]
+
+            return list(map(transform_pair, gt_array))
+
+        # Initialize the data containers for each data type
+        data_containers = {
+            "chrom": [],
+            "pos": [],
+            "vcf_id": [],
+            "ref": [],
+            "alt": [],
+            "qual": [],
+            "vcf_filter": [],
+            "format": [],
+            "snp_data": [],
+            "info": defaultdict(list),
+            "calldata": defaultdict(list),
+        }
+
+        for i, variant in enumerate(vcf.fetch()):
+            # Process only the required variants if loci_indices is provided
+            if loci_indices is not None and i not in loci_indices:
+                continue
+
+            # Process the specific data type
+            if data_type == "chrom":
+                data_containers["chrom"].append(variant.chrom)
+            elif data_type == "pos":
+                data_containers["pos"].append(variant.pos)
+            elif data_type == "vcf_id":
+                data_containers["vcf_id"].append(
+                    "." if variant.id is None else variant.id
+                )
+            elif data_type == "ref":
+                data_containers["ref"].append(variant.ref)
+            elif data_type == "alt":
+                if variant.alts is None:
+                    data_containers["alt"].append(".")
+                else:
+                    data_containers["alt"].append(",".join(list(variant.alts)))
+            elif data_type == "qual":
+                data_containers["qual"].append(variant.qual)
+            elif data_type == "vcf_filter":
+                data_containers["vcf_filter"].append(variant.filter)
+            elif data_type == "format":
+                data_containers["format"].append(
+                    ":".join(list(variant.format.keys()))
+                )
+            elif data_type == "snp_data":
+                gt = [
+                    variant.samples[sample].get("GT", "./.")
+                    for sample in variant.samples
+                ]
+
+                snp_data = transform_gt(gt, variant.ref, variant.alts)
+                data_containers["snp_data"].append(snp_data)
+
+            elif data_type == "info":
+                for k in info_fields:
+                    value = variant.info.get(k, ".")
+                    processed_value = (
+                        ",".join(list(value))
+                        if isinstance(value, tuple)
+                        else value
+                    )
+                    data_containers["info"][k].append(processed_value)
+
+            elif data_type == "calldata":
+                for field in variant.format.keys():
+                    if field != "GT":
+                        key = field
+                        value = [
+                            ",".join(
+                                list(variant.samples[sample].get(field, (".")))
+                            )
+                            if isinstance(
+                                variant.samples[sample].get(field), tuple
+                            )
+                            else variant.samples[sample].get(field, ".")
+                            for sample in variant.samples
+                        ]
+                        data_containers["calldata"][key].append(value)
+
+            # If reached chunk size, yield and reset current chunk
+            if (i + 1) % chunk_size == 0:
+                yield data_containers[data_type]
+
+                if data_type in ["calldata", "info"]:
+                    data_containers[data_type] = defaultdict(list)
+                else:
+                    data_containers[data_type] = []
+
+        # Yield remaining data if any
+        if data_containers[data_type]:
+            yield data_containers[data_type]
+            if data_type in ["calldata", "info"]:
+                data_containers[data_type] = defaultdict(list)
+            else:
+                data_containers[data_type] = []
+
+    def _get_ref_alt_alleles(
+        self,
+        data: np.ndarray,
+    ) -> Tuple[np.ndarray, np.ndarray, np.ndarray]:
+        """
+        Find the most common and second most common alleles in each column of a 2D numpy array.
+
+        Args:
+            data (np.ndarray): A 2D numpy array where each column represents different data.
+
+        Returns:
+            Tuple[np.ndarray, np.ndarray, np.ndarray]: A tuple of three numpy arrays. The first array contains the most common alleles in each column. The second array contains the second most common alleles in each column, or None if a column doesn't have a second most common allele. The third array contains the less common alleles in each column, or None if a column doesn't have less common alleles.
+        """
+
+        iupac_codes = {
+            "A": ("A", "A"),
+            "C": ("C", "C"),
+            "G": ("G", "G"),
+            "T": ("T", "T"),
+            "R": ("A", "G"),
+            "Y": ("C", "T"),
+            "S": ("G", "C"),
+            "W": ("A", "T"),
+            "K": ("G", "T"),
+            "M": ("A", "C"),
+        }
+
+        if not isinstance(data, np.ndarray):
+            data = np.array(data)
+
+        most_common_alleles = []
+        second_most_common_alleles = []
+        less_common_alleles_list = []
+
+        for column in data.T:
+            alleles = []
+            for genotype in column:
+                if genotype not in ["N", "-", "?"]:
+                    alleles.extend(
+                        iupac_codes.get(genotype, (genotype, genotype))
+                    )
+                elif genotype in ["A", "C", "G", "T"]:
+                    alleles.extend([genotype, genotype])
+
+            allele_counts = Counter(alleles)
+            most_common = allele_counts.most_common(1)
+            most_common_allele = most_common[0][0] if most_common else None
+
+            if most_common_allele in ["N", "-", "?"]:
+                sorted_counts = sorted(
+                    allele_counts.items(), key=lambda x: x[1], reverse=True
+                )
+                for allele, count in sorted_counts:
+                    if allele not in ["N", "-", "?"]:
+                        most_common_allele = allele
+                        break
+
+            most_common_alleles.append(most_common_allele)
+
+            # Exclude the most common allele for the subsequent calculations
+            if most_common_allele:
+                del allele_counts[most_common_allele]
+
+            sorted_counts = sorted(
+                allele_counts.items(), key=lambda x: x[1], reverse=True
+            )
+
+            second_most_common_allele = (
+                sorted_counts[0][0] if sorted_counts else None
+            )
+            second_most_common_alleles.append(second_most_common_allele)
+
+            less_common_alleles = [
+                allele for allele, count in sorted_counts[1:]
+            ]
+            less_common_alleles_list.append(
+                less_common_alleles if less_common_alleles else None
+            )
+
+        return (
+            most_common_alleles,
+            second_most_common_alleles,
+            less_common_alleles_list,
+        )
+
+    def _snpdata2gtarray(self, snpdata):
+        iupac_codes = {
+            "M": ("A", "C"),
+            "R": ("A", "G"),
+            "W": ("A", "T"),
+            "S": ("C", "G"),
+            "Y": ("C", "T"),
+            "K": ("G", "T"),
+            "A": ("A", "A"),
+            "T": ("T", "T"),
+            "G": ("G", "G"),
+            "C": ("C", "C"),
+            "N": ("N", "N"),
+            "-": ("N", "N"),
+            "?": ("N", "N"),
+        }
+
+        # Convert the 2D list to a numpy array and transpose it
+        snpdata_array = np.array(snpdata).T
+
+        # Use vectorization to map the IUPAC codes to pairs of nucleotides
+        snpdata_tuples = np.vectorize(iupac_codes.get)(snpdata_array)
+
+        # Convert the tuple of arrays into a 3D array
+        snpdata_tuples = np.stack(snpdata_tuples, axis=-1)
+
+        return snpdata_tuples
+
+    def write_phylip(
+        self,
+        output_file: str,
+        genotype_data=None,
+        snp_data: List[List[str]] = None,
+        samples: List[str] = None,
+        verbose: bool = False,
+    ):
+        """
+        Write the alignment as a PHYLIP file.
+
+        Args:
+            output_file (str): Name of the output phylip file.
+
+            genotype_data (GenotypeData, optional): GenotypeData instance. Uses snp_data from the provided GenotypeData object to write the file. genotype_data and snp_data cannot both be provided.
+
+            snp_data (List[List[str]], optional): snp_data object obtained from a GenotypeData object. genotype_data and snp_data cannot both be provided. If snp_data is not None, then samples must also be provided.
+
+            samples (List[str], optional): List of sample IDs. Must be provided if snp_data is not None.
+
+            verbose (bool, optional): If True, status updates are printed.
+
+        Raises:
+            TypeError: If genotype_data and snp_data are both provided.
+            TypeError: If samples is not provided when snp_data is provided.
+            ValueError: If samples and snp_data are not the same length.
+        """
+        if verbose:
+            print(f"\nWriting to PHYLIP file {output_file}...")
+
+        if genotype_data is not None and snp_data is not None:
+            raise TypeError(
+                "genotype_data and snp_data cannot both be NoneType"
+            )
+        elif genotype_data is None and snp_data is None:
+            snp_data = self.snp_data
+            samples = self.samples
+        elif genotype_data is not None and snp_data is None:
+            snp_data = genotype_data.snp_data
+            samples = genotype_data.samples
+        elif genotype_data is None and snp_data is not None:
+            if samples is None:
+                raise TypeError("samples must be provided if snp_data is None")
+
+        if len(samples) != len(snp_data):
+            raise ValueError(
+                f"samples and snp_data are not the same length: {len(samples)}, {len(snp_data)}"
+            )
+
+        with open(output_file, "w") as f:
+            aln = pd.DataFrame(snp_data)
+            n_samples, n_loci = aln.shape
+            f.write(f"{n_samples} {n_loci}\n")
+            for sample, sample_data in zip(samples, snp_data):
+                genotype_data = "".join(str(x) for x in sample_data)
+                f.write(f"{sample}\t{genotype_data}\n")
+
+        if verbose:
+            print(f"Successfully wrote PHYLIP file!")
+
+    def calculate_ns(self, snp_data):
+        ns = [
+            sum(1 for nucleotide in site if nucleotide != "N")
+            for site in zip(*snp_data)
+        ]
+        return ns
+
+    def calculate_af(self, snp_data, alternate_alleles):
+        # IUPAC ambiguity characters mapping to pairs of nucleotides
+        iupac_mapping = {
+            "R": ("A", "G"),
+            "Y": ("C", "T"),
+            "S": ("G", "C"),
+            "W": ("A", "T"),
+            "K": ("G", "T"),
+            "M": ("A", "C"),
+        }
+
+        af = []
+        # Looping through sites and corresponding alternate alleles simultaneously
+        for site, alt_allele in zip(zip(*snp_data), alternate_alleles):
+            count = Counter()
+            for nucleotide in site:
+                if nucleotide in iupac_mapping:
+                    count[iupac_mapping[nucleotide][0]] += 0.5
+                    count[iupac_mapping[nucleotide][1]] += 0.5
+                else:
+                    count[nucleotide] += 1
+
+            # Removing missing data ("N") from the count
+            count.pop("N", None)
+
+            try:
+                # Calculating the frequency of the specified alternate allele
+                frequency = count[alt_allele] / sum(count.values())
+            except ZeroDivisionError:
+                frequency = 0.0
+            af.append(frequency)
+        return af
+
+    def calculate_allele_counts(self, snp_data):
+        # IUPAC ambiguity characters mapping to pairs of nucleotides
+        iupac_mapping = {
+            "R": ("A", "G"),
+            "Y": ("C", "T"),
+            "S": ("G", "C"),
+            "W": ("A", "T"),
+            "K": ("G", "T"),
+            "M": ("A", "C"),
+        }
+
+        result = []
+        # Looping through sites
+        for site in zip(*snp_data):
+            count = Counter()
+            for nucleotide in site:
+                if nucleotide in iupac_mapping:
+                    # Incrementing count by 1 for both involved alleles in the case of heterozygous characters
+                    count[iupac_mapping[nucleotide][0]] += 1
+                    count[iupac_mapping[nucleotide][1]] += 1
+                elif nucleotide != "N":  # Ignoring missing values
+                    count[
+                        nucleotide
+                    ] += 2  # Increasing count by 2 for non-heterozygous nucleotides
+
+            # Formatting the counts as required
+            formatted_count = ",".join(
+                str(count[x]) for x in ["C", "A", "T", "G"]
+            )
+            result.append(formatted_count)
+
+        return result
+
+    def write_vcf(
+        self,
+        output_filename: str,
+        hdf5_file_path: str = None,
+        chunk_size=1000,
+    ) -> None:
+        """
+        Writes the GenotypeData object data to a VCF file.
+
+        Args:
+            output_filename (str): The name of the VCF file to write to.
+            hdf5_file_path (str, optional): The path to the HDF5 file containing VCF attributes. If None, then uses the vcf_attributes property to find the file. Defaults to None.
+            chunk_size (int, optional): Chunk size to process the data lines. This reduces memory consumption. You can set it higher if computation is too slow. Defaults to 1000.
+        """
+
+        if self.verbose:
+            print("\nWriting vcf file...")
+
+        if self.vcf_attributes is None:
+            ns = self.calculate_ns(self.snp_data)
+            af = self.calculate_af(self.snp_data, self.alt)
+
+            vcf_attributes = {
+                "chrom": [f"locus_{i}" for i in range(self.num_snps)],
+                "pos": ["1" for x in range(self.num_snps)],
+                "id": ["." for x in range(self.num_snps)],
+                "ref": [x if x is not None else "N" for x in self.ref],
+                "alt": ["." if x is None else x for x in self.alt],
+                "qual": ["." for x in range(self.num_snps)],
+                "filter": ["." for x in range(self.num_snps)],
+                "info": {
+                    "NS": [f"NS={v}" for v in ns],
+                    "MAF": [f"AF={round(x, 3)}" for x in af],
+                },
+                "format": ["GT" for x in range(self.num_snps)],
+            }
+
+            vcf_attributes["alt"] = [
+                [x] + y if y else [x]
+                for x, y in zip(vcf_attributes["alt"], self._alt2)
+            ]
+            vcf_attributes["alt"] = [
+                ",".join(x) for x in vcf_attributes["alt"]
+            ]
+
+            # IUPAC ambiguity codes mapping
+            iupac_mapping = {
+                "R": "0/1",
+                "Y": "0/1",
+                "S": "0/1",
+                "W": "0/1",
+                "K": "0/1",
+                "M": "0/1",
+                "B": "0/1",
+                "D": "0/1",
+                "H": "0/1",
+                "V": "0/1",
+            }
+
+            def replace_alleles(row, ref, alt):
+                for i in range(9, len(row)):
+                    # Replace the reference allele with "0/0"
+                    row[i] = row[i].replace(ref, "0/0")
+                    # Replace any alternate allele with "1/1"
+                    for a in alt:
+                        row[i] = row[i].replace(a, "1/1")
+                    # Replace IUPAC ambiguity codes with "0/1"
+                    for iupac, replacement in iupac_mapping.items():
+                        row[i] = row[i].replace(iupac, replacement)
+                    row[i] = row[i].replace("N", "./.")
+                    row[i] = row[i].replace("-", "./.")
+                    row[i] = row[i].replace("?", "./.")
+                return "\t".join(row) + "\n"
+
+            with open(output_filename, "w") as fout:
+                sample_header = "\t".join(self.samples)
+
+                vcf_header = textwrap.dedent(
+                    f"""\
+                    ##fileformat=VCFv4.0
+                    ##fileDate={datetime.now().date()}
+                    ##source=SNPio
+                    ##phasing=unphased
+                    ##INFO=<ID=NS,Number=1,Type=Integer,Description="Number of Samples With Data">
+                    ##INFO=<ID=VAF,Number=A,Type=Float,Description="Variant Allele Frequency">
+                    ##FORMAT=<ID=GT,Number=1,Type=String,Description="Genotype">
+                    #CHROM\tPOS\tID\tREF\tALT\tQUAL\tFILTER\tINFO\tFORMAT\t{sample_header}\n"""
+                )
+                gt = np.array(self.snp_data, dtype=str).T.tolist()
+                gt_joined = ["\t".join(list(map(str, x))) for x in gt]
+
+                info = {k: f"{k}={str(v)}" for k, v in vcf_attributes.items()}
+                info_joined = [
+                    ";".join(list(map(str, values)))
+                    for values in zip(*vcf_attributes["info"].values())
+                ]
+                vcf_attributes["info"] = info_joined
+
+                vcf_attributes["calldata"] = gt_joined
+
+                lines_data = []
+                for i in range(self.num_snps):
+                    line = [
+                        vcf_attributes["chrom"][i],
+                        vcf_attributes["pos"][i],
+                        vcf_attributes["id"][i],
+                        vcf_attributes["ref"][i],
+                        vcf_attributes["alt"][i],
+                        vcf_attributes["qual"][i],
+                        vcf_attributes["filter"][i],
+                        vcf_attributes["info"][i],
+                        vcf_attributes["format"][i],
+                        vcf_attributes["calldata"][i],
+                    ]
+                    lines_data.append(list(map(str, line)))
+
+                new_lines = [
+                    replace_alleles(row, ref, alt)
+                    for row, ref, alt in zip(
+                        lines_data,
+                        vcf_attributes["ref"],
+                        vcf_attributes["alt"],
+                    )
+                ]
+
+                # new_lines = align_columns(new_lines, alignment="left")
+
+                fout.write(vcf_header)
+                for line in new_lines:
+                    fout.write(line)
+
+            if self.verbose:
+                print("\nSuccessfully wrote VCF file!\n")
+
+            return None
+
+        if hdf5_file_path is None:
+            hdf5_file_path = self.vcf_attributes
+
+        def replace_alleles(row, ref, alt):
+            for i in range(9, len(row)):
+                # Replace the reference allele with "0"
+                row[i] = row[i].replace(ref, "0")
+                # Replace any alternate allele with "1"
+                for a in alt:
+                    row[i] = row[i].replace(a, "1")
+            return ["\t".join(str(x)) + "\n" for x in row]
+
+        # 1. Opening the HDF5 File and VCF File
+        with h5py.File(hdf5_file_path, "r") as hdf5_file:
+            vcf_header = self.vcf_header
+            with open(output_filename, "w") as f:
+                for header_record in vcf_header.records:
+                    f.write(str(header_record))
+                sample_header = "\t".join(self.samples)
+                f.write(
+                    textwrap.dedent(
+                        f"#CHROM\tPOS\tID\tREF\tALT\tQUAL\tFILTER\tINFO\tFORMAT\t{sample_header}\n"
+                    )
+                )
+
+                # 2. Reading Attributes in Chunks
+                for start in range(0, len(hdf5_file["chrom"]), chunk_size):
+                    end = min(start + chunk_size, len(hdf5_file["chrom"]))
+
+                    # Read the chunk from the HDF5 file
+                    chrom = hdf5_file["chrom"][start:end]
+                    pos = hdf5_file["pos"][start:end]
+                    vcf_id = hdf5_file["vcf_id"][start:end]
+                    ref = hdf5_file["ref"][start:end]
+                    alt = hdf5_file["alt"][start:end]
+                    qual = hdf5_file["qual"][start:end]
+                    fltr = hdf5_file["filter"][start:end]
+                    info_keys = list(hdf5_file["info"].keys())
+                    info = defaultdict(list)
+                    for k in info_keys:
+                        info[k] = hdf5_file[f"info/{k}"][start:end]
+
+                    fmt = hdf5_file["format"][start:end]
+
+                    calldata_keys = list(hdf5_file["calldata"].keys())
+
+                    calldata = defaultdict(list)
+                    for k in calldata_keys:
+                        calldata[k] = hdf5_file[f"calldata/{k}"][start:end, :]
+
+                    fmt_keys = list(set(fmt))
+
+                    if len(fmt_keys) > 1:
+                        raise ValueError(
+                            "There was a discrepancy in the FORMAT keys."
+                        )
+
+                    fmt_keys = str(fmt_keys[0])
+                    fmt_keys = fmt_keys.strip().split(":")
+
+                    # Function to process keys (you can modify this based on the specific format)
+                    def process_key(key):
+                        return key.strip("b'")
+
+                    # Process fmt_keys
+                    fmt_keys = [process_key(k) for k in fmt_keys]
+
+                    # Extracting fmt_keys and removing "GT" if present
+                    fmt_keys = [str(k) for k in fmt_keys if k != "GT"]
+
+                    # Extract the values corresponding to the order in fmt_keys
+                    calldata_list = [calldata[k] for k in fmt_keys]
+
+                    # Transpose the list of lists
+                    calldata_transposed = list(map(list, zip(*calldata_list)))
+
+                    # Join the corresponding elements of the lists
+                    calldata_str = [
+                        [
+                            ":".join(
+                                [
+                                    e.decode()
+                                    if isinstance(e, bytes)
+                                    else str(e)
+                                    for e in row
+                                ]
+                            )
+                            for row in zip(*rows)
+                        ]
+                        for rows in calldata_transposed
+                    ]
+
+                    # Convert to a NumPy array
+                    calldata_str_array = np.array(calldata_str, dtype=str)
+
+                    # 3. Processing the Chunk
+                    # Convert the data into the required format
+                    chrom = chrom.astype(str)
+                    vcf_id = vcf_id.astype(str)
+                    ref = ref.astype(str)
+                    alt_str = alt.astype(str)
+                    pos_str = pos.astype(str)
+                    qual_str = qual.astype(str)
+                    fltr_str = fltr.astype(str)
+                    fmt_str = fmt.astype(str)
+
+                    snp_data = np.array(self.snp_data, dtype=str)[:, start:end]
+
+                    # Create the genotype string
+                    gt = self._snpdata2gtarray(snp_data)
+                    gt_0 = gt[:, :, 0].astype(str)
+                    gt_1 = gt[:, :, 1].astype(str)
+                    gt_joined = np.char.add(np.char.add(gt_0, "/"), gt_1)
+                    gt_joined[gt_joined == "N/N"] = "./."
+                    gt_joined = np.char.add(gt_joined, ":")
+                    gt_joined = gt_joined.astype(str)
+                    gt_joined = np.char.add(gt_joined, calldata_str_array)
+
+                    info_arrays = {
+                        key: np.char.add(f"{key}=", value.astype(str))
+                        for key, value in info.items()
+                    }
+
+                    info_arrays = np.array(
+                        list(info_arrays.values()), dtype=str
+                    )
+
+                    # Join the elements along the last axis
+                    info_result = np.apply_along_axis(
+                        lambda x: ";".join(x), 0, info_arrays
+                    )
+
+                    # Concatenate the data into lines
+                    lines_data = np.stack(
+                        (
+                            chrom,
+                            pos_str,
+                            vcf_id,
+                            ref,
+                            alt_str,
+                            qual_str,
+                            fltr_str,
+                            info_result,
+                            fmt_str,
+                        ),
+                        axis=-1,
+                    )
+                    lines = np.hstack((lines_data, gt_joined))
+
+                    # Replace alleles with numerical values
+                    ref_alleles = lines[:, 3]
+                    alt_alleles = [
+                        alt_str.strip().split(",") for alt_str in lines[:, 4]
+                    ]
+                    new_lines = [
+                        replace_alleles(row, ref, alt)
+                        for row, ref, alt in zip(
+                            lines, ref_alleles, alt_alleles
+                        )
+                    ]
+                    new_lines = ["\t".join(x) + "\n" for x in lines]
+
+                    # 4. Writing the Chunk to the VCF File
+                    # Write the processed lines for this chunk to the VCF file
+                    f.writelines(new_lines)
+
+        if self.verbose:
+            print("\nSuccessfully wrote VCF file!\n")
+
+    def read_012(self) -> None:
+        """
+        Read 012-encoded comma-delimited file.
+
+        Raises:
+            ValueError: Sequences differ in length.
+        """
+        if self.verbose:
+            print(f"\nReading 012-encoded file {self.filename}...")
+
+        self._check_filetype("012")
+        snp_data = list()
+        num_snps = list()
+
+        with open(self.filename, "r") as fin:
+            num_inds = 0
+            for line in fin:
+                line = line.strip()
+                if not line:
+                    continue
+                cols = line.split(",")
+                inds = cols[0]
+                snps = cols[1:]
+                num_snps.append(len(snps))
+                num_inds += 1
+                snp_data.append(snps)
+                self._samples.append(inds)
+
+        if len(list(set(num_snps))) > 1:
+            raise ValueError(
+                "All sequences must be the same length; "
+                "at least one sequence differs in length from the others\n"
+            )
+
+        df = pd.DataFrame(snp_data)
+        df.replace("NA", "-9", inplace=True)
+        df = df.astype("int")
+
+        # Decodes 012 and converts to self._snp_data List[List[str]]
+        self.genotypes_012 = df
+
+        self._ref = None
+        self._alt = None
+
+        if self.verbose:
+            print(f"012 file successfully loaded!")
+            print(
+                f"\nFound {self.num_snps} SNPs and {self.num_inds} "
+                f"individuals...\n"
+            )
+
+    def convert_012(
+        self,
+        snps: List[List[str]],
+        vcf: bool = False,
+        impute_mode: bool = False,
+    ) -> List[List[int]]:
+        """
+        Encode IUPAC nucleotides as 0 (reference), 1 (heterozygous), and 2 (alternate) alleles.
+
+        Args:
+            snps (List[List[str]]): 2D list of genotypes of shape (n_samples, n_sites).
+
+            vcf (bool, optional): Whether or not VCF file input is provided. Not yet supported. Defaults to False.
+
+            impute_mode (bool, optional): Whether or not ``convert_012()`` is called in impute mode. If True, then returns the 012-encoded genotypes and does not set the ``self.snp_data`` property. If False, it does the opposite. Defaults to False.
+
+        Returns:
+            List[List[int]], optional: 012-encoded genotypes as a 2D list of shape (n_samples, n_sites). Only returns value if ``impute_mode`` is True.
+
+            List[int], optional: List of integers indicating bi-allelic site indexes.
+
+            int, optional: Number of remaining valid sites.
+
+        Warnings:
+            UserWarning: If site is monomorphic.
+            UserWarning: If site has >2 alleles.
+
+        Todo:
+            skip and impute_mode are now deprecated.
+        """
+        warnings.formatwarning = self._format_warning
+
+        skip = 0
+        snps_012 = []
+        new_snps = []
+        monomorphic_sites = []
+        non_biallelic_sites = []
+        all_missing = []
+
+        if impute_mode:
+            imp_snps = list()
+
+        for i in range(0, len(snps)):
+            new_snps.append([])
+
+        # TODO: valid_sites is now deprecated.
+        valid_sites = np.ones(len(snps[0]))
+        for j in range(0, len(snps[0])):
+            loc = []
+            for i in range(0, len(snps)):
+                if vcf:
+                    loc.append(snps[i][j])
+                else:
+                    loc.append(snps[i][j].upper())
+
+            if all(x == "N" for x in loc):
+                all_missing.append(j)
+                continue
+            num_alleles = sequence_tools.count_alleles(loc, vcf=vcf)
+            if num_alleles != 2:
+                # If monomorphic
+                if num_alleles < 2:
+                    monomorphic_sites.append(j)
+                    try:
+                        ref = list(
+                            map(
+                                sequence_tools.get_major_allele,
+                                loc,
+                                [vcf for x in loc],
+                            )
+                        )
+                        ref = str(ref[0])
+                    except IndexError:
+                        ref = list(
+                            map(
+                                sequence_tools.get_major_allele,
+                                loc,
+                                [vcf for x in loc],
+                            )
+                        )
+                    alt = None
+
+                    if vcf:
+                        for i in range(0, len(snps)):
+                            gen = snps[i][j].split("/")
+                            if gen[0] in ["-", "-9", "N"] or gen[1] in [
+                                "-",
+                                "-9",
+                                "N",
+                            ]:
+                                new_snps[i].append(-9)
+
+                            elif gen[0] == gen[1] and gen[0] == ref:
+                                new_snps[i].append(0)
+
+                            else:
+                                new_snps[i].append(1)
+                    else:
+                        for i in range(0, len(snps)):
+                            if loc[i] in ["-", "-9", "N"]:
+                                new_snps[i].append(-9)
+
+                            elif loc[i] == ref:
+                                new_snps[i].append(0)
+
+                            else:
+                                new_snps[i].append(1)
+
+                # If >2 alleles
+                elif num_alleles > 2:
+                    non_biallelic_sites.append(j)
+                    all_alleles = sequence_tools.get_major_allele(loc, vcf=vcf)
+                    all_alleles = [str(x[0]) for x in all_alleles]
+                    ref = all_alleles.pop(0)
+                    alt = all_alleles.pop(0)
+                    others = all_alleles
+
+                    if vcf:
+                        for i in range(0, len(snps)):
+                            gen = snps[i][j].split("/")
+                            if gen[0] in ["-", "-9", "N"] or gen[1] in [
+                                "-",
+                                "-9",
+                                "N",
+                            ]:
+                                new_snps[i].append(-9)
+
+                            elif gen[0] == gen[1] and gen[0] == ref:
+                                new_snps[i].append(0)
+
+                            elif gen[0] == gen[1] and gen[0] == alt:
+                                new_snps[i].append(2)
+
+                            # Force biallelic
+                            elif gen[0] == gen[1] and gen[0] in others:
+                                new_snps[i].append(2)
+
+                            else:
+                                new_snps[i].append(1)
+                    else:
+                        for i in range(0, len(snps)):
+                            if loc[i] in ["-", "-9", "N"]:
+                                new_snps[i].append(-9)
+
+                            elif loc[i] == ref:
+                                new_snps[i].append(0)
+
+                            elif loc[i] == alt:
+                                new_snps[i].append(2)
+
+                            # Force biallelic
+                            elif loc[i] in others:
+                                new_snps[i].append(2)
+
+                            else:
+                                new_snps[i].append(1)
+
+            else:
+                ref, alt = sequence_tools.get_major_allele(loc, vcf=vcf)
+                ref = str(ref)
+                alt = str(alt)
+
+                if vcf:
+                    for i in range(0, len(snps)):
+                        gen = snps[i][j].split("/")
+                        if gen[0] in ["-", "-9", "N"] or gen[1] in [
+                            "-",
+                            "-9",
+                            "N",
+                        ]:
+                            new_snps[i].append(-9)
+
+                        elif gen[0] == gen[1] and gen[0] == ref:
+                            new_snps[i].append(0)
+
+                        elif gen[0] == gen[1] and gen[0] == alt:
+                            new_snps[i].append(2)
+
+                        else:
+                            new_snps[i].append(1)
+                else:
+                    for i in range(0, len(snps)):
+                        if loc[i] in ["-", "-9", "N"]:
+                            new_snps[i].append(-9)
+
+                        elif loc[i] == ref:
+                            new_snps[i].append(0)
+
+                        elif loc[i] == alt:
+                            new_snps[i].append(2)
+
+                        else:
+                            new_snps[i].append(1)
+
+        outdir = os.path.join(f"{self.prefix}_output", "gtdata", "logs")
+        Path(outdir).mkdir(exist_ok=True, parents=True)
+        if monomorphic_sites:
+            # TODO: Check here if column is all missing. What to do in this
+            # case? Error out?
+            fname = "monomorphic_sites.txt"
+            outfile = os.path.join(outdir, fname)
+            with open(outfile, "w") as fout:
+                fout.write(",".join([str(x) for x in monomorphic_sites]))
+
+            warnings.warn(
+                f"\nMonomorphic sites detected. You can check the locus indices in the following log file: {outfile}\n"
+            )
+
+        if non_biallelic_sites:
+            fname = "non_biallelic_sites.txt"
+            outfile = os.path.join(outdir, fname)
+            with open(outfile, "w") as fout:
+                fout.write(",".join([str(x) for x in non_biallelic_sites]))
+
+            warnings.warn(
+                f"\nSNP column indices listed in the log file {outfile} had >2 "
+                f"alleles and was forced to "
+                f"be bi-allelic. If that is not what you want, please "
+                f"fix or remove the column and re-run.\n"
+            )
+
+        if all_missing:
+            fname = "all_missing.txt"
+            outfile = os.path.join(outdir, fname)
+            with open(outfile, "w") as fout:
+                ",".join([str(x) for x in all_missing])
+
+            warnings.warn(
+                f" SNP column indices found in the log file {outfile} had all missing data and were excluded from the alignment.\n"
+            )
+
+        # TODO: skip and impute_mode are now deprecated.
+        if skip > 0:
+            if impute_mode:
+                print(
+                    f"\nWarning: Skipping {skip} non-biallelic sites following "
+                    "imputation\n"
+                )
+            else:
+                print(f"\nWarning: Skipping {skip} non-biallelic sites\n")
+
+        for s in new_snps:
+            if impute_mode:
+                imp_snps.append(s)
+            else:
+                snps_012.append(s)
+
+        if impute_mode:
+            return (
+                imp_snps,
+                valid_sites,
+                np.count_nonzero(~np.isnan(valid_sites)),
+            )
+        else:
+            return snps_012
+
+    def _convert_alleles(
+        self,
+        data: np.ndarray,
+        ref_alleles: np.ndarray,
+        alt_alleles: np.ndarray,
+    ) -> np.ndarray:
+        """
+        Replaces the values of a 3D numpy array according to provided conditions.
+
+        This method replaces the values in the array where the values "A", "G", "T", "C" equal to the ref allele are set to "0", the values "A", "T", "G", "C" that are equal to the alt allele should be "1", and the values equal to "N" are set to "N".
+
+        Args:
+            data (np.ndarray): A 3D numpy array holding the original data of shape (n_loci, n_samples, 2).
+
+            ref_alleles (np.ndarray): A numpy array holding the reference alleles for each column in ``data``\.
+
+            alt_alleles (np.ndarray): A numpy array holding the alternate alleles for each column in ``data``\.
+
+        Returns:
+            np.ndarray: A new 3D numpy array with values replaced according to the provided conditions.
+        """
+
+        # Create a new array to hold the output, initially filled with 'N'
+        new_data = np.full_like(data, "N")
+
+        # Reshape ref_alleles and alt_alleles for broadcasting
+        ref_alleles = ref_alleles[:, None, None]
+        alt_alleles = alt_alleles[:, None, None]
+
+        # Set locations matching the ref allele to '0'
+        new_data[data == ref_alleles] = "0"
+
+        # Set locations matching the alt allele to '1'
+        new_data[data == alt_alleles] = "1"
+
+        return new_data
+
+    def _make_snpsdict(
+        self, samples: List[str] = None, snp_data: List[List[str]] = None
+    ) -> Dict[str, List[str]]:
+        """
+        Make a dictionary with SampleIDs as keys and a list of SNPs associated with the sample as the values.
+
+        Args:
+            samples (List[str], optional): List of sample IDs. If not provided, uses self.samples.
+
+            snp_data (List[List[str]], optional): 2D list of genotypes. If not provided, uses self.snp_data.
+
+        Returns:
+            Dict[str, List[str]]: Dictionary with sample IDs as keys and a list of SNPs as values.
+        """
+        if samples is None:
+            samples = self.samples
+        if snp_data is None:
+            snp_data = self.snp_data
+
+        snpsdict = {}
+        for ind, seq in zip(samples, snp_data):
+            snpsdict[ind] = seq
+        return snpsdict
+
+    def _format_warning(
+        self, message, category, filename, lineno, file=None, line=None
+    ) -> str:
+        """
+        Set the format of warnings.warn warnings.
+
+        This method defines the format of warning messages printed by the warnings module when using `warnings.warn()`.
+
+        Args:
+            message (str): Warning message to be printed.
+
+            category (str): Type of warning.
+
+            filename (str): Name of the Python file where the warning was raised.
+
+            lineno (str): Line number where the warning occurred.
+
+        Returns:
+            str: Formatted warning message.
+
+        Note:
+            To set the format of warnings, use `warnings.formatwarning = self._format_warning`.
+        """
+        return f"{filename}:{lineno}: {category.__name__}:{message}"
+
+    def convert_onehot(
+        self,
+        snp_data: Union[np.ndarray, List[List[int]]],
+        encodings_dict: Optional[Dict[str, int]] = None,
+    ) -> np.ndarray:
+        """
+        Convert input data to one-hot encoded format.
+
+        Args:
+            snp_data (Union[np.ndarray, List[List[int]]]): Input 012-encoded data of shape (n_samples, n_SNPs).
+
+            encodings_dict (Optional[Dict[str, int]]): Encodings to convert structure to phylip format. Defaults to None.
+
+        Returns:
+            np.ndarray: One-hot encoded data.
+
+        Note:
+            If the data file type is "phylip" and `encodings_dict` is not provided, default encodings for nucleotides are used.
+
+            If the data file type is "structure1row" or "structure2row" and `encodings_dict` is not provided, default encodings for alleles are used.
+
+            Otherwise, if `encodings_dict` is provided, it will be used for conversion.
+
+        Warnings:
+            If the data file type is "phylip" or "structure" and ``encodings_dict`` is not provided, a default encoding will be used. It is recommended to provide custom encodings for accurate conversion.
+        """
+
+        if encodings_dict is None:
+            onehot_dict = get_onehot_dict()
+        else:
+            if isinstance(snp_data, np.ndarray):
+                snp_data = snp_data.tolist()
+            onehot_dict = encodings_dict
+        onehot_outer_list = list()
+
+        n_rows = len(self.samples) if encodings_dict is None else len(snp_data)
+
+        for i in range(n_rows):
+            onehot_list = list()
+            for j in range(len(snp_data[0])):
+                onehot_list.append(onehot_dict[snp_data[i][j]])
+            onehot_outer_list.append(onehot_list)
+
+        return np.array(onehot_outer_list)
+
+    def inverse_onehot(
+        self,
+        onehot_data: Union[np.ndarray, List[List[float]]],
+        encodings_dict: Optional[Dict[str, List[float]]] = None,
+    ) -> np.ndarray:
+        """
+        Convert one-hot encoded data back to original format.
+        Args:
+            onehot_data (Union[np.ndarray, List[List[float]]]): Input one-hot encoded data of shape (n_samples, n_SNPs).
+            encodings_dict (Optional[Dict[str, List[float]]]): Encodings to convert from one-hot encoding to original format. Defaults to None.
+        Returns:
+            np.ndarray: Original format data.
+        """
+
+        onehot_dict = (
+            get_onehot_dict() if encodings_dict is None else encodings_dict
+        )
+
+        # Create inverse dictionary (from list to key)
+        inverse_onehot_dict = {tuple(v): k for k, v in onehot_dict.items()}
+
+        if isinstance(onehot_data, np.ndarray):
+            onehot_data = onehot_data.tolist()
+
+        decoded_outer_list = []
+
+        for i in range(len(onehot_data)):
+            decoded_list = []
+            for j in range(len(onehot_data[0])):
+                # Look up original key using one-hot encoded list
+                decoded_list.append(
+                    inverse_onehot_dict[tuple(onehot_data[i][j])]
+                )
+            decoded_outer_list.append(decoded_list)
+
+        return np.array(decoded_outer_list)
+
+    def convert_int_iupac(
+        self,
+        snp_data: Union[np.ndarray, List[List[int]]],
+        encodings_dict: Optional[Dict[str, int]] = None,
+    ) -> np.ndarray:
+        """
+        Convert input data to integer-encoded format (0-9) based on IUPAC codes.
+
+        Args:
+            snp_data (numpy.ndarray of shape (n_samples, n_SNPs) or List[List[int]]): Input 012-encoded data.
+            encodings_dict (Dict[str, int] or None): Encodings to convert structure to phylip format.
+
+        Returns:
+            numpy.ndarray: Integer-encoded data.
+
+        Note:
+            If the data file type is "phylip" or "vcf" and `encodings_dict` is not provided, default encodings based on IUPAC codes are used.
+
+            If the data file type is "structure" and `encodings_dict` is not provided, default encodings for alleles are used.
+
+            Otherwise, if `encodings_dict` is provided, it will be used for conversion.
+        """
+
+        if encodings_dict is None:
+            int_iupac_dict = get_int_iupac_dict()
+        else:
+            if isinstance(snp_data, np.ndarray):
+                snp_data = snp_data.tolist()
+
+            int_iupac_dict = encodings_dict
+
+        outer_list = list()
+
+        n_rows = (
+            len(self._samples) if encodings_dict is None else len(snp_data)
+        )
+
+        for i in range(n_rows):
+            int_iupac = list()
+            for j in range(len(snp_data[0])):
+                int_iupac.append(int_iupac_dict[snp_data[i][j]])
+            outer_list.append(int_iupac)
+
+        return np.array(outer_list)
+
+    def inverse_int_iupac(
+        self,
+        int_encoded_data: Union[np.ndarray, List[List[int]]],
+        encodings_dict: Optional[Dict[str, int]] = None,
+    ) -> np.ndarray:
+        """
+        Convert integer-encoded data back to original format.
+        Args:
+            int_encoded_data (numpy.ndarray of shape (n_samples, n_SNPs) or List[List[int]]): Input integer-encoded data.
+            encodings_dict (Dict[str, int] or None): Encodings to convert from integer encoding to original format.
+        Returns:
+            numpy.ndarray: Original format data.
+        """
+
+        int_encodings_dict = (
+            get_int_iupac_dict() if encodings_dict is None else encodings_dict
+        )
+
+        # Create inverse dictionary (from integer to key)
+        inverse_int_encodings_dict = {
+            v: k for k, v in int_encodings_dict.items()
+        }
+
+        if isinstance(int_encoded_data, np.ndarray):
+            int_encoded_data = int_encoded_data.tolist()
+
+        decoded_outer_list = []
+
+        for i in range(len(int_encoded_data)):
+            decoded_list = []
+            for j in range(len(int_encoded_data[0])):
+                # Look up original key using integer encoding
+                decoded_list.append(
+                    inverse_int_encodings_dict[int_encoded_data[i][j]]
+                )
+            decoded_outer_list.append(decoded_list)
+
+        return np.array(decoded_outer_list)
+
+    def read_popmap(self, popmapfile: Optional[str]) -> None:
+        """
+        Read population map from file and associate samples with populations.
+
+        Args:
+            popmapfile (str): Path to the population map file.
+        """
+        self.popmapfile = popmapfile
+
+        # Instantiate popmap object
+        my_popmap = ReadPopmap(popmapfile, verbose=self.verbose)
+        return my_popmap
+
+    def subset_with_popmap(
+        self,
+        my_popmap,
+        samples: List[str],
+        force: bool,
+        include_pops: List[str],
+        exclude_pops: List[str],
+        return_indices=False,
+    ):
+        """Subset popmap and samples.
+
+        Args:
+            my_popmap (ReadPopmap): ReadPopmap instance.
+
+            samples (List[str]): List of sample IDs.
+
+            force (bool): If True, return a subset dictionary without the keys that weren't found. If False, raise an error if not all samples are present in the population map file.
+
+            include_pops (Optional[List[str]]): List of populations to include. If provided, only samples belonging to these populations will be included in the popmap and alignment.
+
+            exclude_pops (Optional[List[str]]): List of populations to exclude. If provided, samples belonging to these populations will be excluded from the popmap and alignment.
+
+            return_indices (bool, optional): If True, return sample_indices. Defaults to False.
+
+        Returns:
+            ReadPopmap: ReadPopmap object.
+
+        Raises:
+            ValueError: Samples are missing from the population map file.
+            ValueError: The number of individuals in the population map file differs from the number of samples in the GenotypeData object.
+
+
+        """
+        # Checks if all samples present in both popmap and alignment.
+        popmap_ok = my_popmap.validate_popmap(samples, force=force)
+
+        if include_pops is not None or exclude_pops is not None:
+            # Subsets based on include_pops and exclude_pops
+            my_popmap.subset_popmap(samples, include_pops, exclude_pops)
+
+        if not force and not popmap_ok:
+            raise ValueError(
+                f"Not all samples are present in supplied popmap "
+                f"file: {my_popmap.filename}\n"
+            )
+
+        if not force and include_pops is None and exclude_pops is None:
+            if len(my_popmap.popmap) != len(samples):
+                raise ValueError(
+                    f"The number of individuals in the popmap file "
+                    f"({len(my_popmap)}) differs from the number of samples "
+                    f"({len(self.samples)})\n"
+                )
+
+            for sample in samples:
+                if sample in my_popmap.popmap:
+                    self._populations.append(my_popmap.popmap[sample])
+        else:
+            popmap_keys_set = set(my_popmap.popmap.keys())
+            new_samples = [x for x in samples if x in popmap_keys_set]
+
+            new_samples_set = set(new_samples)
+            new_populations = [
+                p for s, p in my_popmap.popmap.items() if s in new_samples_set
+            ]
+
+            if not new_samples:
+                raise ValueError(
+                    "No samples in the popmap file were found in the alignment file."
+                )
+
+            self._samples = new_samples
+            self._populations = new_populations
+
+        self._popmap = my_popmap.popmap
+        self._popmap_inverse = my_popmap.popmap_flipped
+        self._sample_indices = my_popmap.sample_indices
+
+        if return_indices:
+            return self._sample_indices
+
+    def write_popmap(self, filename: str) -> None:
+        """Write the population map to a file.
+
+        Args:
+            filename (str): Output file path.
+
+        Raises:
+            AttributeError: If samples or populations attributes are NoneType.
+        """
+        if not self.samples or self.samples is None:
+            raise AttributeError("samples attribute is undefined.")
+
+        if not self.populations or self.populations is None:
+            raise AttributeError("populations attribute is undefined.")
+
+        with open(filename, "w") as fout:
+            for s, p in zip(self.samples, self.populations):
+                fout.write(f"{s}\t{p}\n")
+
+    def decode_012(
+        self,
+        X,
+        write_output=True,
+        prefix="imputer",
+        is_nuc=False,
+    ):
+        """
+        Decode 012-encoded or 0-9 integer-encoded imputed data to STRUCTURE or PHYLIP format.
+
+        Args:
+            X (pandas.DataFrame, numpy.ndarray, or List[List[int]]): Imputed data to decode, encoded as 012 or 0-9 integers.
+
+            write_output (bool, optional): If True, save the decoded output to a file. If False, return the decoded data as a DataFrame. Defaults to True.
+
+            prefix (str, optional): Prefix to append to the output file name. Defaults to "output".
+
+            is_nuc (bool, optional): Whether the encoding is based on nucleotides instead of 012. Defaults to False.
+
+        Returns:
+            str or pandas.DataFrame: If write_output is True, returns the filename where the imputed data was written. If write_output is False, returns the decoded data as a DataFrame.
+        """
+        if isinstance(X, pd.DataFrame):
+            df = X.copy()
+        elif isinstance(X, (np.ndarray, list)):
+            df = pd.DataFrame(X)
+
+        nuc = {
+            "A/A": "A",
+            "T/T": "T",
+            "G/G": "G",
+            "C/C": "C",
+            "A/G": "R",
+            "G/A": "R",
+            "C/T": "Y",
+            "T/C": "Y",
+            "G/C": "S",
+            "C/G": "S",
+            "A/T": "W",
+            "T/A": "W",
+            "G/T": "K",
+            "T/G": "K",
+            "A/C": "M",
+            "C/A": "M",
+            "N/N": "N",
+        }
+
+        ft = self.filetype.lower()
+
+        is_phylip = False
+        if ft == "phylip" or ft == "vcf":
+            is_phylip = True
+
+        df_decoded = df.copy()
+        df_decoded = df.copy().astype(object)
+
+        # VAE uses [A,T,G,C] encodings. The other NN methods use [0,1,2] encodings.
+        if is_nuc:
+            classes_int = range(10)
+            classes_string = [str(x) for x in classes_int]
+            if is_phylip:
+                gt = ["A", "T", "G", "C", "W", "R", "M", "K", "Y", "S", "N"]
+            else:
+                gt = [
+                    "1/1",
+                    "2/2",
+                    "3/3",
+                    "4/4",
+                    "1/2",
+                    "1/3",
+                    "1/4",
+                    "2/3",
+                    "2/4",
+                    "3/4",
+                    "-9/-9",
+                ]
+            d = dict(zip(classes_int, gt))
+            dstr = dict(zip(classes_string, gt))
+            d.update(dstr)
+            dreplace = {col: d for col in list(df.columns)}
+
+        else:
+            dreplace = dict()
+            for col, ref, alt in zip(df.columns, self._ref, self._alt):
+                # if site is monomorphic, set alt and ref state the same
+                if alt is None:
+                    alt = ref
+                ref2 = f"{ref}/{ref}"
+                alt2 = f"{alt}/{alt}"
+                het2 = f"{ref}/{alt}"
+
+                if is_phylip:
+                    ref2 = nuc[ref2]
+                    alt2 = nuc[alt2]
+                    het2 = nuc[het2]
+
+                d = {
+                    "0": ref2,
+                    0: ref2,
+                    "1": het2,
+                    1: het2,
+                    "2": alt2,
+                    2: alt2,
+                    "-9": "N",
+                    -9: "N",
+                }
+                dreplace[col] = d
+
+        df_decoded.replace(dreplace, inplace=True)
+
+        if write_output:
+            outfile = os.path.join(
+                f"{self.prefix}_output", "gtdata", "alignments", "012"
+            )
+
+        if ft.startswith("structure"):
+            if ft.startswith("structure2row"):
+                for col in df_decoded.columns:
+                    df_decoded[col] = (
+                        df_decoded[col]
+                        .str.split("/")
+                        .apply(lambda x: list(map(int, x)))
+                    )
+
+                df_decoded.insert(0, "sampleID", self._samples)
+                df_decoded.insert(1, "popID", self._populations)
+
+                # Transform each element to a separate row.
+                df_decoded = (
+                    df_decoded.set_index(["sampleID", "popID"])
+                    .apply(pd.Series.explode)
+                    .reset_index()
+                )
+
+            elif ft.startswith("structure1row"):
+                df_decoded = pd.concat(
+                    [
+                        df_decoded[c]
+                        .astype(str)
+                        .str.split("/", expand=True)
+                        .add_prefix(f"{c}_")
+                        for c in df_decoded.columns
+                    ],
+                    axis=1,
+                )
+
+            elif ft == "structure":
+                for col in df_decoded.columns:
+                    df_decoded[col] = (
+                        df_decoded[col]
+                        .str.split("/")
+                        .apply(lambda x: list(map(int, x)))
+                    )
+
+                df_decoded.insert(0, "sampleID", self._samples)
+                df_decoded.insert(1, "popID", self._populations)
+
+                # Transform each element to a separate row.
+                df_decoded = (
+                    df_decoded.set_index(["sampleID", "popID"])
+                    .apply(pd.Series.explode)
+                    .reset_index()
+                )
+
+            if write_output:
+                of = f"{outfile}.str"
+                df_decoded.insert(0, "sampleID", self._samples)
+                df_decoded.insert(1, "popID", self._populations)
+
+                df_decoded.to_csv(
+                    of,
+                    sep="\t",
+                    header=False,
+                    index=False,
+                )
+
+        elif ft.startswith("phylip"):
+            if write_output:
+                of = f"{outfile}.phy"
+                header = f"{self.num_inds} {self.num_snps}\n"
+                with open(of, "w") as fout:
+                    fout.write(header)
+
+                lst_decoded = df_decoded.values.tolist()
+
+                with open(of, "a") as fout:
+                    for sample, row in zip(self._samples, lst_decoded):
+                        seqs = "".join([str(x) for x in row])
+                        fout.write(f"{sample}\t{seqs}\n")
+
+        if write_output:
+            return of
+        else:
+            return df_decoded.values.tolist()
+
+    def missingness_reports(
+        self,
+        plot_dir_prefix="snpio",
+        file_prefix=None,
+        zoom=True,
+        horizontal_space=0.6,
+        vertical_space=0.6,
+        bar_color="gray",
+        heatmap_palette="magma",
+        plot_format="png",
+        dpi=300,
+    ):
+        """
+        Generate missingness reports and plots.
+
+        The function will write several comma-delimited report files:
+
+            1) individual_missingness.csv: Missing proportions per individual.
+
+            2) locus_missingness.csv: Missing proportions per locus.
+
+            3) population_missingness.csv: Missing proportions per population (only generated if popmapfile was passed to GenotypeData).
+
+            4) population_locus_missingness.csv: Table of per-population and per-locus missing data proportions.
+
+        A file missingness.<plot_format> will also be saved. It contains the following subplots:
+
+            1) Barplot with per-individual missing data proportions.
+
+            2) Barplot with per-locus missing data proportions.
+
+            3) Barplot with per-population missing data proportions (only if popmapfile was passed to GenotypeData).
+
+            4) Heatmap showing per-population + per-locus missing data proportions (only if popmapfile was passed to GenotypeData).
+
+            5) Stacked barplot showing missing data proportions per-individual.
+
+            6) Stacked barplot showing missing data proportions per-population (only if popmapfile was passed to GenotypeData).
+
+        If popmapfile was not passed to GenotypeData, then the subplots and report files that require populations are not included.
+
+        Args:
+            plot_dir_prefix (str, optional): Prefix for output directory. Defaults to "snpio".
+
+            file_prefix (str, optional): Prefix for output plot filename. If ``file_prefix`` is None, then no prefix will be prepended to the filename. Defaults to None.
+
+            zoom (bool, optional): If True, zoom in to the missing proportion range on some of the plots. If False, the plot range is fixed at [0, 1]. Defaults to True.
+
+            horizontal_space (float, optional): Set the width spacing between subplots. If your plots are overlapping horizontally, increase horizontal_space. If your plots are too far apart, decrease it. Defaults to 0.6.
+
+            vertical_space (float, optional): Set the height spacing between subplots. If your plots are overlapping vertically, increase vertical_space. If your plots are too far apart, decrease it. Defaults to 0.6.
+
+            bar_color (str, optional): Color of the bars on the non-stacked bar plots. Can be any color supported by matplotlib. See the matplotlib.pyplot.colors documentation. Defaults to 'gray'.
+            heatmap_palette (str, optional): Palette to use for the heatmap plot. Can be any palette supported by seaborn. See the seaborn documentation. Defaults to 'magma'.
+
+            plot_format (str, optional): Format to save the plots. Can be any of the following: "pdf", "png", "svg", "ps", "eps". Defaults to "png".
+
+            dpi (int): The resolution in dots per inch. Defaults to 300.
+        """
+        params = dict(
+            plot_dir_prefix=plot_dir_prefix,
+            file_prefix=file_prefix,
+            zoom=zoom,
+            horizontal_space=horizontal_space,
+            vertical_space=vertical_space,
+            bar_color=bar_color,
+            heatmap_palette=heatmap_palette,
+            plot_format=plot_format,
+            plot_dir=os.path.join(f"{prefix}_output", "plots"),
+            dpi=dpi,
+        )
+
+        df = pd.DataFrame(self.snp_data)
+        df.replace(
+            ["N", "-", ".", "?"],
+            [np.nan, np.nan, np.nan, np.nan],
+            inplace=True,
+        )
+
+        report_path = os.path.join(
+            f"{plot_dir_prefix}_output", "gtdata", "reports"
+        )
+
+        Path(report_path).mkdir(exist_ok=True, parents=True)
+
+        loc, ind, poploc, poptotal, indpop = Plotting.visualize_missingness(
+            self, df, **params
+        )
+
+        fname = (
+            "individual_missingness.csv"
+            if file_prefix is None
+            else f"{file_prefix}_individual_missingness.csv"
+        )
+
+        self._report2file(ind, report_path, fname)
+
+        fname = (
+            "locus_missingness.csv"
+            if file_prefix is None
+            else f"{file_prefix}_locus_missingness.csv"
+        )
+
+        self._report2file(loc, report_path, fname)
+
+        fname = (
+            "per_pop_and_locus_missingness.csv"
+            if file_prefix is None
+            else f"{file_prefix}_per_pop_and_locus_missingness.csv"
+        )
+
+        if self._populations is not None:
+            self._report2file(poploc, report_path, fname)
+
+            fname = (
+                "population_missingness.csv"
+                if file_prefix is None
+                else f"{file_prefix}_population_missingness.csv"
+            )
+
+            self._report2file(poptotal, report_path, fname)
+
+            fname = (
+                "population_locus_missingness.csv"
+                if file_prefix is None
+                else f"{file_prefix}_population_locus_missingness.csv"
+            )
+
+            self._report2file(indpop, report_path, fname, header=True)
+
+    def _report2file(
+        self,
+        df: pd.DataFrame,
+        report_path: str,
+        mypath: str,
+        header: bool = False,
+    ) -> None:
+        """
+        Write a DataFrame to a CSV file.
+
+        Args:
+            df (pandas.DataFrame): DataFrame to be written to the file.
+
+            report_path (str): Path to the report directory.
+
+            mypath (str): Name of the file to write.
+
+            header (bool, optional): Whether to include the header row in the file. Defaults to False.
+        """
+        df.to_csv(
+            os.path.join(report_path, mypath), header=header, index=False
+        )
+
+    def subset_vcf_data(
+        self,
+        loci_indices,
+        sample_indices,
+        vcf_attributes_path,
+        samples=None,
+        chunk_size=1000,
+        is_filtered=False,
+    ):
+        fname = "vcf_attributes"
+        if is_filtered:
+            outdir = os.path.join(
+                f"{self.prefix}_output", "nremover", "alignments", "vcf"
+            )
+            fname += "_filtered.h5"
+        else:
+            outdir = os.path.join(
+                f"{self.prefix}_output", "gtdata", "alignments", "vcf"
+            )
+            fname += ".h5"
+
+        Path(outdir).mkdir(exist_ok=True, parents=True)
+        outfile = os.path.join(outdir, fname)
+
+        with h5py.File(outfile, "w") as filtered_file:
+            with h5py.File(vcf_attributes_path, "r") as original_file:
+                # Iterate through each attribute key and subset the data
+                for key in original_file.keys():
+                    if key not in ["info", "calldata"]:
+                        # Handling regular datasets
+                        original_shape = original_file[key].shape
+                        dtype = original_file[key].dtype
+                        filtered_shape = list(original_shape)
+                        if len(original_shape) > 0:
+                            filtered_shape[0] = len(loci_indices)
+                        filtered_dataset = filtered_file.create_dataset(
+                            key, shape=tuple(filtered_shape), dtype=dtype
+                        )
+                        # Process in chunks
+                        for start in range(0, len(loci_indices), chunk_size):
+                            end = min(start + chunk_size, len(loci_indices))
+                            loci_chunk = loci_indices[start:end]
+                            data_chunk = original_file[key][loci_chunk]
+                            filtered_dataset[start:end] = data_chunk
+                    else:
+                        # Handling "info" and "calldata" groups
+                        filtered_group = filtered_file.create_group(key)
+                        for inner_key in original_file[key].keys():
+                            original_shape = original_file[
+                                f"{key}/{inner_key}"
+                            ].shape
+                            dtype = original_file[f"{key}/{inner_key}"].dtype
+                            filtered_shape = list(original_shape)
+                            if len(original_shape) > 0:
+                                filtered_shape[0] = len(loci_indices)
+                            if len(original_shape) > 1:
+                                filtered_shape[1] = len(sample_indices)
+                            filtered_dataset = filtered_group.create_dataset(
+                                inner_key,
+                                shape=tuple(filtered_shape),
+                                dtype=dtype,
+                            )  # Create dataset for each inner_key
+
+                            # Process in chunks
+                            for start in range(
+                                0, len(loci_indices), chunk_size
+                            ):
+                                end = min(
+                                    start + chunk_size, len(loci_indices)
+                                )
+                                loci_chunk = loci_indices[start:end]
+
+                                if len(original_shape) == 1:
+                                    data_chunk = original_file[
+                                        f"{key}/{inner_key}"
+                                    ][loci_chunk]
+                                else:  # len(original_shape) == 2, so key must be "calldata" or "snp_data"
+                                    data_chunk = original_file[
+                                        f"{key}/{inner_key}"
+                                    ][loci_chunk, :][:, sample_indices]
+                                filtered_dataset[start:end] = (
+                                    data_chunk
+                                    if len(filtered_shape) == 1
+                                    else data_chunk[:, :]
+                                )
+
+        return outfile
+
+    def _genotype_to_iupac(self, genotype: str) -> str:
+        """
+        Convert a genotype string to its corresponding IUPAC code.
+
+        Args:
+            genotype (str): Genotype string in the format "x/y".
+
+        Returns:
+            str: Corresponding IUPAC code for the input genotype. Returns 'N' if the genotype is not in the lookup dictionary.
+        """
+        iupac_dict = {
+            "0/0": "A",
+            "1/1": "T",
+            "2/2": "C",
+            "3/3": "G",
+            "0/1": "W",
+            "0/2": "M",
+            "0/3": "R",
+            "1/2": "Y",
+            "1/3": "K",
+            "2/3": "S",
+            "-9/-9": "N",
+        }
+        return iupac_dict.get(genotype, "N")
+
+    def _iupac_to_genotype(self, iupac_code: str) -> str:
+        """
+        Convert an IUPAC code to its corresponding genotype string.
+
+        Args:
+            iupac_code (str): IUPAC code.
+
+        Returns:
+            str: Corresponding genotype string for the input IUPAC code. Returns '-9/-9' if the IUPAC code is not in the lookup dictionary.
+        """
+        genotype_dict = {
+            "A": "0/0",
+            "T": "1/1",
+            "C": "2/2",
+            "G": "3/3",
+            "W": "0/1",
+            "M": "0/2",
+            "R": "0/3",
+            "Y": "1/2",
+            "K": "1/3",
+            "S": "2/3",
+            "N": "-9/-9",
+        }
+        return genotype_dict.get(iupac_code, "-9/-9")
+
+    def calc_missing(
+        self, df: pd.DataFrame, use_pops: bool = True
+    ) -> Tuple[
+        pd.Series,
+        pd.Series,
+        Optional[pd.DataFrame],
+        Optional[pd.Series],
+        Optional[pd.DataFrame],
+    ]:
+        """
+        Calculate missing value statistics based on a DataFrame.
+
+        Args:
+            df (pd.DataFrame): Input DataFrame containing genotype data.
+
+            use_pops (bool, optional): If True, calculate statistics per population. Defaults to True.
+
+        Returns:
+            Tuple[pd.Series, pd.Series, Optional[pd.DataFrame], Optional[pd.Series], Optional[pd.DataFrame]]: A tuple of missing value statistics:
+
+            - loc (pd.Series): Missing value proportions per locus.
+
+            - ind (pd.Series): Missing value proportions per individual.
+
+            - poploc (Optional[pd.DataFrame]): Missing value proportions per population and locus. Only returned if use_pops=True.
+
+            - poptot (Optional[pd.Series]): Missing value proportions per population. Only returned if use_pops=True.
+
+            - indpop (Optional[pd.DataFrame]): Missing value proportions per individual and population. Only returned if use_pops=True.
+        """
+        # Get missing value counts per-locus.
+        loc = df.isna().sum(axis=0) / self.num_inds
+        loc = loc.round(2)
+
+        # Get missing value counts per-individual.
+        ind = df.isna().sum(axis=1) / self.num_snps
+        ind = ind.round(2)
+
+        poploc = None
+        poptot = None
+        indpop = None
+        if use_pops:
+            popdf = df.copy()
+            popdf.index = self._populations
+            misscnt = popdf.isna().groupby(level=0).sum()
+            n = popdf.groupby(level=0).size()
+            poploc = misscnt.div(n, axis=0).round(2).T
+            poptot = misscnt.sum(axis=1) / self.num_snps
+            poptot = poptot.div(n, axis=0).round(2)
+            indpop = df.copy()
+
+        return loc, ind, poploc, poptot, indpop
+
+    def copy(self):
+        """Create a deep copy of the GenotypeData object.
+
+        Returns:
+            GenotypeData: A new GenotypeData object with the same attributes as the original.
+        """
+        # Create a new instance of GenotypeData
+        new_obj = GenotypeData.__new__(GenotypeData)
+
+        # Shallow copy of the original object's __dict__
+        new_obj.__dict__.update(self.__dict__)
+
+        # Deep copy all attributes EXCEPT the problematic VariantHeader
+        for name, attr in self.__dict__.items():
+            if name != "vcf_header":
+                setattr(new_obj, name, copy.deepcopy(attr))
+
+        # Explicitly copy VariantHeader
+        if self.vcf_header:
+            new_header = pysam.VariantHeader()
+            new_header = self.vcf_header.copy()
+            new_obj.vcf_header = new_header
+
+        return new_obj
+
+    class _DataFormat012:
+        def __init__(self, instance, is_structure: bool = False):
+            """
+            Initialize the _DataFormat012 class.
+
+            Args:
+                instance: An instance of the GenotypeData class.
+
+                is_structure (bool, optional): Specify whether the data is in STRUCTURE format. Defaults to False.
+            """
+            self.instance = instance
+            self.is_structure = is_structure
+
+        def __call__(self, fmt="list"):
+            """
+            Convert genotype data in 012 format to the specified output format.
+
+            Args:
+                fmt (str, optional): The desired output format. Supported formats: 'list', 'numpy', 'pandas'. Defaults to 'list'.
+
+            Returns:
+                The converted genotype data in the specified format.
+
+            Raises:
+                ValueError: Invalid format supplied.
+            """
+            if fmt == "list":
+                return list(
+                    self.instance.convert_012(
+                        self.instance.snp_data, vcf=self.is_structure
+                    )
+                )
+
+            elif fmt == "numpy":
+                return np.array(
+                    self.instance.convert_012(
+                        self.instance.snp_data, vcf=self.is_structure
+                    )
+                )
+
+            elif fmt == "pandas":
+                return pd.DataFrame.from_records(
+                    self.instance.convert_012(
+                        self.instance.snp_data, vcf=self.is_structure
+                    )
+                )
+
+            else:
+                raise ValueError(
+                    "Invalid format. Supported formats: 'list', 'numpy', 'pandas'"
+                )
+
+    @classmethod
+    def plot_performance(cls, fontsize=14, color="#8C56E3", figsize=(16, 9)):
+        """Plots the performance metrics: CPU Load, Memory Footprint, and Execution Time.
+
+        Takes a dictionary of performance data and plots the metrics for each of the methods. The resulting plot is saved in a .png file in the ``tests`` directory.
+
+        Args:
+            resource_data (dict): Dictionary with performance data. Keys are method names, and values are dictionaries with keys 'cpu_load', 'memory_footprint', and 'execution_time'.
+
+            fontsize (int, optional): Font size to be used in the plot. Defaults to 14.
+
+            color (str, optional): Color to be used in the plot. Should be a valid color string. Defaults to "#8C56E3".
+
+            figsize (tuple, optional): Size of the figure. Should be a tuple of two integers. Defaults to (16, 9).
+
+        Returns:
+            None. The function saves the plot as a .png file.
+        """
+        plot_dir = os.path.join(
+            f"{cls.prefix}_output", "gtdata", "plots", "performance"
+        )
+        Path(plot_dir).mkdir(exist_ok=True, parents=True)
+
+        Plotting.plot_performance(
+            cls.resource_data,
+            fontsize=fontsize,
+            color=color,
+            figsize=figsize,
+            plot_dir=plot_dir,
+        )
+
+    @property
+    def inputs(self):
+        """Get GenotypeData keyword arguments as a dictionary."""
+        return self._kwargs
+
+    @inputs.setter
+    def inputs(self, value):
+        """Setter method for class keyword arguments."""
+        self._kwargs = value
+
+    @property
+    def num_snps(self) -> int:
+        """Number of snps in the dataset.
+
+        Returns:
+            int: Number of SNPs per individual.
+        """
+        return len(self._snp_data[0])
+
+    @property
+    def num_inds(self) -> int:
+        """Number of individuals in dataset.
+
+        Returns:
+            int: Number of individuals in input data.
+        """
+        return len(self._snp_data)
+
+    @property
+    def populations(self) -> List[Union[str, int]]:
+        """Population Ids.
+
+        Returns:
+            List[Union[str, int]]: Population IDs.
+        """
+        return self._populations
+
+    @property
+    def popmap(self) -> Dict[str, str]:
+        """Dictionary object with SampleIDs as keys and popIDs as values."""
+        return self._popmap
+
+    @popmap.setter
+    def popmap(self, value):
+        """Dictionary with SampleIDs as keys and popIDs as values."""
+        if not isinstance(value, dict):
+            raise TypeError(
+                f"popmap must be a dictionary object, but got {type(value)}."
+            )
+
+        if not all(isinstance(v, (str, int)) for v in value.values()):
+            raise TypeError(f"popmap values must be strings or integers")
+        self._popmap = value
+
+    @property
+    def popmap_inverse(self) -> None:
+        """Inverse popmap dictionary with populationIDs as keys and lists of sampleIDs as values."""
+        return self._popmap_inverse
+
+    @popmap_inverse.setter
+    def popmap_inverse(self, value) -> Dict[str, List[str]]:
+        """Setter for popmap_inverse. Should have populationIDs as keys and lists of corresponding sampleIDs as values."""
+        if not isinstance(value, dict):
+            raise TypeError(
+                f"popmap_inverse must be a dictionary object, but got {type(value)}"
+            )
+
+        if all(isinstance(v, list) for v in value.values()):
+            raise TypeError(
+                f"popmap_inverse values must be lists of sampleIDs for the given populationID key"
+            )
+
+        self._popmap_inverse = value
+
+    @property
+    def samples(self) -> List[str]:
+        """Sample IDs in input order.
+
+        Returns:
+            List[str]: Sample IDs in input order.
+        """
+        return self._samples
+
+    @samples.setter
+    def samples(self, value) -> None:
+        """Get the sampleIDs as a list of strings."""
+        self._samples = value
+
+    @property
+    def snpsdict(self) -> Dict[str, List[str]]:
+        """
+        Dictionary with Sample IDs as keys and lists of genotypes as values.
+        """
+        self._snpsdict = self._make_snpsdict()
+        return self._snpsdict
+
+    @snpsdict.setter
+    def snpsdict(self, value):
+        """Set snpsdict object, which is a dictionary with sample IDs as keys and lists of genotypes as values."""
+        self._snpsdict = value
+
+    @property
+    def snp_data(self) -> List[List[str]]:
+        """Get the genotypes as a 2D list of shape (n_samples, n_loci)."""
+        return self._snp_data
+
+    @snp_data.setter
+    def snp_data(self, value) -> None:
+        """Set snp_data. Input can be a 2D list, numpy array, pandas DataFrame, or MultipleSeqAlignment object."""
+        if not isinstance(value, list):
+            if isinstance(value, np.ndarray):
+                value = value.tolist()
+            elif isinstance(value, pd.DataFrame):
+                value = value.values.tolist()
+            elif isinstance(value, MultipleSeqAlignment):
+                value = [list(str(record.seq)) for record in value]
+            else:
+                raise TypeError(
+                    f"snp_data must be a list, numpy array, pandas dataframe, or MultipleSeqAlignment, but got {type(value)}"
+                )
+        self._snp_data = value
+        self._validate_seq_lengths()
+
+    @property
+    def genotypes_012(
+        self,
+    ) -> Union[List[List[int]], np.ndarray, pd.DataFrame]:
+        """Encoded 012 genotypes as a 2D list, numpy array, or pandas DataFrame.
+
+        The examples below show how to return the different format types.
+
+        Returns:
+            List[List[int]], np.ndarray, or pd.DataFrame: encoded 012 genotypes.
+
+        Examples:
+            >>># Get a 2D list.
+            >>>gt_list = GenotypeData.genotypes_012(fmt="list")
+            >>>
+            >>># Get a numpy array.
+            >>>gt_array = GenotypeData.genotypes_012(fmt="numpy")
+            >>>
+            >>># Get a pandas DataFrame.
+            >>>gt_df = GenotypeData.genotypes_012(fmt="pandas")
+        """
+        # TODO: Remove deprecated 'vcf' and 'is_structure' arguments.
+        # # is_str = True if self.filetype.startswith("structure") else False
+        return self._DataFormat012(self, is_structure=False)
+
+    @genotypes_012.setter
+    def genotypes_012(self, value) -> List[List[int]]:
+        """Set the 012 genotypes. They will be decoded back to a 2D list of genotypes as ``snp_data``\.
+
+        Args:
+            value (np.ndarray): 2D numpy array with 012-encoded genotypes.
+        """
+        self._snp_data = self.decode_012(value, write_output=False)
+
+    @property
+    def genotypes_onehot(self) -> Union[np.ndarray, List[List[List[float]]]]:
+        """One-hot encoded snps format of shape (n_samples, n_loci, 4).
+
+        Returns:
+            numpy.ndarray: One-hot encoded numpy array of shape (n_samples, n_loci, 4).
+        """
+        return self.convert_onehot(self._snp_data)
+
+    @genotypes_onehot.setter
+    def genotypes_onehot(self, value) -> List[List[int]]:
+        """Set the onehot-encoded genotypes. They will be decoded back to a 2D list of IUPAC genotypes as ``snp_data``\."""
+        if isinstance(value, pd.DataFrame):
+            X = value.to_numpy()
+        elif isinstance(value, list):
+            X = np.array(value)
+        elif isinstance(value, np.ndarray):
+            X = value
+        else:
+            raise TypeError(
+                f"genotypes_onehot must be of type pd.DataFrame, np.ndarray, or list, but got {type(value)}"
+            )
+
+        Xt = self.inverse_onehot(X)
+        self._snp_data = Xt.tolist()
+
+    @property
+    def genotypes_int(self) -> np.ndarray:
+        """Integer-encoded (0-9 including IUPAC characters) snps format.
+
+        Returns:
+            numpy.ndarray: 2D array of shape (n_samples, n_sites), integer-encoded from 0-9 with IUPAC characters.
+        """
+        arr = self.convert_int_iupac(self._snp_data)
+        return arr
+
+    @genotypes_int.setter
+    def genotypes_int(
+        self, value: Union[pd.DataFrame, np.ndarray, List[List[int]]]
+    ) -> List[List[int]]:
+        """Set the integer-encoded (0-9) genotypes. They will be decoded back to a 2D list of IUPAC genotypes as ``snp_data``\."""
+        if isinstance(value, pd.DataFrame):
+            X = value.to_numpy()
+        elif isinstance(value, list):
+            X = np.array(value)
+        elif isinstance(value, np.ndarray):
+            X = value
+        else:
+            raise TypeError(
+                f"genotypes_onehot must be of type pd.DataFrame, np.ndarray, or list, but got {type(value)}"
+            )
+
+        Xt = self.inverse_int_iupac(X)
+        self._snp_data = Xt.tolist()
+
+    @property
+    def alignment(self) -> List[MultipleSeqAlignment]:
+        """Get alignment as a biopython MultipleSeqAlignment object.
+
+        This is good for printing and visualizing the alignment. If you want the alignment as a 2D list object, then use the ``snp_data`` property instead.
+        """
+        return MultipleSeqAlignment(
+            [
+                SeqRecord(Seq("".join(row)), id=sample)
+                for sample, row in zip(self._samples, self._snp_data)
+            ]
+        )
+
+    @alignment.setter
+    def alignment(
+        self, value: Union[np.ndarray, pd.DataFrame, MultipleSeqAlignment]
+    ) -> None:
+        """
+        Setter method for the alignment.
+
+        Args:
+            value (Bio.MultipleSeqAlignment, list, np.ndarray, pd.DataFrame): The MultipleSeqAlignment object to set as the alignment.
+
+        Raises:
+            TypeError: If the input value is not a MultipleSeqAlignment object, list, numpy array, or pandas DataFrame.
+        """
+        if isinstance(value, MultipleSeqAlignment):
+            alignment_array = np.array(
+                [list(str(record.seq)) for record in value]
+            )
+        elif isinstance(value, pd.DataFrame):
+            # Convert list, numpy array, or pandas DataFrame to list
+            alignment_array = value.values.tolist()
+        elif isinstance(value, np.ndarray):
+            alignment_array = value.tolist()
+        elif isinstance(value, list):
+            alignment_array = value
+        else:
+            raise TypeError(
+                "alignment must be a MultipleSequenceAlignment object, list, numpy array, or pandas DataFrame."
+            )
+
+        self._snp_data = alignment_array
+
+    @property
+    def vcf_attributes(self) -> str:
+        """Path to HDF5 file containing Attributes read in from VCF file.
+
+        Returns:
+            str: Path to HDF5 file with keys corresponding to VCF file attributes and values being either a dictionary of numpy arrays (if key == 'calldata' or key == 'info') or numpy arrays (if key != 'calldata' and key != 'info').
+        Raises:
+            IOError: If vcf_attributes.h5 file doesn't exist.
+        """
+        file_path = os.path.join(
+            f"{self.prefix}_output",
+            "gtdata",
+            "alignments",
+            "vcf",
+            "vcf_attributes.h5",
+        )
+        if not Path(file_path).is_file():
+            raise IOError(f"{file_path} could not be found.")
+        return self._vcf_attributes
+
+    @vcf_attributes.setter
+    def vcf_attributes(self, value: str) -> None:
+        """Setter method for VCF file attributes dictionary.
+
+        This should be a dictionary with the 9 standard VCF file keys ("chrom", "pos", "id", "ref", "alt", "qual", "filter", "info", "format") plus the calldata object. The "info" object should be another dictionary with each INFO field name as the keys and an associated numpy array as the values. The "format" object should just be a numpy array of shape (n_format_fields,). The calldata object should be another dictionary with each calldata field as keys, prepended by "calldata/{key}. The keys for calldata will be the same as in the "format" field.
+
+        Args:
+            value (str): File path to HDF5 file containing VCF attributes.
+        """
+        self._vcf_attributes = value
+
+    @property
+    def loci_indices(self) -> List[int]:
+        """Column indices for retained loci in filtered alignment."""
+        return self._loci_indices
+
+    @loci_indices.setter
+    def loci_indices(self, value) -> None:
+        """Column indices for retained loci in filtered alignment."""
+        self._loci_indices = value
+
+    @property
+    def sample_indices(self) -> List[int]:
+        """Row indices for retained samples in alignemnt."""
+        return self._sample_indices
+
+    @sample_indices.setter
+    def sample_indices(self, value: List[int]) -> None:
+        """Row indices for retained samples in alignemnt.
+
+        NOTE: This will also subset the ``samples`` property to the integer values provided in ``sample_indices``\.
+
+        """
+        self._sample_indices = value
+        self._samples = [x for i, x in enumerate(self._samples) if i in value]
+        self._populations = [
+            p
+            for i, (s, p) in zip(self._samples, self._populations)
+            if s in value
+        ]
+
+    @property
+    def ref(self) -> List[str]:
+        """Get list of reference alleles of length num_snps."""
+        return self._ref
+
+    @ref.setter
+    def ref(self, value: List[str]) -> None:
+        """Setter for list of reference alleles of length num_snps."""
+        self._ref = value
+
+    @property
+    def alt(self) -> List[str]:
+        """Get list of alternate alleles of length num_snps."""
+        return self._alt
+
+    @alt.setter
+    def alt(self, value) -> None:
+        """Setter for list of alternate alleles of length num_snps."""
+        self._alt = value
+
+    @property
+    def q(self):
+        """Get q-matrix object for phylogenetic tree."""
+        if self.qmatrix_iqtree is not None and self.qmatrix is None:
+            self._q = self.q_from_iqtree(self.qmatrix_iqtree)
+        elif self.qmatrix_iqtree is None and self.qmatrix is not None:
+            self._q = self.q_from_file(self.qmatrix)
+        elif (
+            self.qmatrix is None
+            and self.qmatrix_iqtree is None
+            and self._q is None
+        ):
+            raise TypeError(
+                "qmatrix or qmatrix_iqtree must be provided at class instantiation or the q property must be set to get the q object."
+            )
+        return self._q
+
+    @q.setter
+    def q(self, value):
+        """Set q-matrix for phylogenetic tree."""
+        self._q = value
+
+    @property
+    def site_rates(self):
+        """Get site rate data for phylogenetic tree."""
+        if self.siterates_iqtree is not None and self.siterates is None:
+            self._site_rates = self.siterates_from_iqtree(
+                self.siterates_iqtree
+            )
+            self._validate_rates()
+        elif self.siterates_iqtree is None and self.siterates is not None:
+            self._site_rates = self.siterates_from_file(self.siterates)
+            self._validate_rates()
+        elif (
+            self.siterates_iqtree is None
+            and self.siterates is None
+            and self._site_rates is None
+        ):
+            raise TypeError(
+                "siterates or siterates_iqtree must be provided at class instantiation or the site_rates property must be set to get the site_rates object."
+            )
+        self._site_rates = [
+            self._site_rates[i]
+            for i in range(len(self._site_rates))
+            if i in self.loci_indices
+        ]
+        return self._site_rates
+
+    @site_rates.setter
+    def site_rates(self, value):
+        """Set site_rates object."""
+        self._site_rates = value
+
+    @property
+    def tree(self):
+        """Get newick tree provided at class instantiation."""
+        if self.guidetree is not None:
+            self._tree = self.read_tree(self.guidetree)
+        elif self.guidetree is None and self._tree is None:
+            raise TypeError(
+                "Either a guidetree file must be provided at class instantiation or the tree property must be set to get the tree object."
+            )
+        return self._tree
+
+    @tree.setter
+    def tree(self, value):
+        """Setter for newick tree data."""
+        self._tree = value
+
+
+def merge_alleles(
+    first: List[Union[str, int]],
+    second: Optional[List[Union[str, int]]] = None,
+) -> List[str]:
+    """Merges first and second alleles in a structure file.
+
+    Args:
+        first (List[Union[str, int] or None): Alleles on the first line.
+
+        second (List[Union[str, int]] or None, optional): Second row of alleles. Defaults to None.
+
+    Returns:
+        List[str]: VCF file-style genotypes (i.e., split by "/").
+
+    Raises:
+        ValueError: If the first and second lines have differing lengths.
+
+        ValueError: If the line has a non-even number of alleles.
+    """
+    ret = list()
+    if second is not None:
+        if len(first) != len(second):
+            raise ValueError(
+                "First and second lines have different number of alleles\n"
+            )
+        else:
+            for i in range(0, len(first)):
+                ret.append(str(first[i]) + "/" + str(second[i]))
+    else:
+        if len(first) % 2 != 0:
+            raise ValueError("Line has non-even number of alleles!\n")
+        else:
+            for i, j in zip(first[::2], first[1::2]):
+                ret.append(str(i) + "/" + str(j))
+    return ret